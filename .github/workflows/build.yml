name: build

on:
  issue_comment:
    types: [created, edited]

jobs:
  # lint:
  #   runs-on: ubuntu-latest
  #   steps:
  #     - uses: actions/checkout@v2
  #     - name: Set up Python 3.7
  #       uses: actions/setup-python@v2
  #       with:
  #         python-version: 3.7
  #     - name: Install pre-commit hook
  #       run: |
  #         pip install pre-commit
  #         pre-commit install
  #     - name: Linting
  #       run: pre-commit run --all-files
  #     - name: Check docstring coverage
  #       run: |
  #         pip install interrogate
  #         interrogate -v --ignore-init-method --ignore-module --ignore-nested-functions --ignore-regex "__repr__" --fail-under 80 mmdet

  build_cpu:
<<<<<<< HEAD
    if: contains(github.event.comment.html_url, '/pull/') && (github.event.comment.body == 'run tests')
    runs-on: ubuntu-latest
    strategy:
      matrix:
        python-version: [3.7]
        torch: [1.7.1, 1.8.1]
        include:
          - torch: 1.7.1
            torchvision: 0.8.2
            mmcv: "latest+torch1.7.0+cpu"
          - torch: 1.8.1
            torchvision: 0.9.1
            mmcv: "latest+torch1.8.0+cpu"
=======
    runs-on: ubuntu-18.04
    strategy:
      matrix:
        python-version: [3.7]
        torch: [1.3.1, 1.5.1, 1.6.0, 1.7.0, 1.8.0, 1.9.0]
        include:
          - torch: 1.3.1
            torchvision: 0.4.2
            mmcv: "latest+torch1.3.0+cpu"
          - torch: 1.5.1
            torchvision: 0.6.1
            mmcv: "latest+torch1.5.0+cpu"
          - torch: 1.6.0
            torchvision: 0.7.0
            mmcv: "latest+torch1.6.0+cpu"
          - torch: 1.7.0
            torchvision: 0.8.1
            mmcv: "latest+torch1.7.0+cpu"
          - torch: 1.8.0
            torchvision: 0.9.0
            mmcv: "latest+torch1.8.0+cpu"
          - torch: 1.9.0
            torchvision: 0.10.0
            mmcv: "latest+torch1.9.0+cpu"
>>>>>>> 5ef56c17
    steps:
      - uses: actions/checkout@v2
      - name: Set up Python ${{ matrix.python-version }}
        uses: actions/setup-python@v2
        with:
          python-version: ${{ matrix.python-version }}
      - name: Install Pillow
        run: pip install Pillow==6.2.2
        if: ${{matrix.torchvision == '0.4.2'}}
      - name: Install PyTorch
        run: pip install torch==${{matrix.torch}}+cpu torchvision==${{matrix.torchvision}}+cpu -f https://download.pytorch.org/whl/torch_stable.html
      - name: Install MMCV
        run: |
          pip install mmcv-full -f https://download.openmmlab.com/mmcv/dist/cpu/torch${{matrix.torch}}/index.html
          python -c 'import mmcv; print(mmcv.__version__)'
      - name: Install unittest dependencies
        run: |
          pip install -r requirements/tests.txt -r requirements/optional.txt
          pip install albumentations>=0.3.2 --no-binary imgaug,albumentations
          pip install git+https://github.com/cocodataset/panopticapi.git
      - name: Build and install
        run: rm -rf .eggs && pip install -e .
      - name: Run unittests
        run: |
          coverage run --branch --source mmdet -m pytest -k "not test_models.py" tests/

<<<<<<< HEAD
  build_cuda:
    if: contains(github.event.comment.html_url, '/pull/') && (github.event.comment.body == 'run tests')
    runs-on: ubuntu-latest
=======
  build_cuda101:
    runs-on: ubuntu-18.04
    container:
      image: pytorch/pytorch:1.6.0-cuda10.1-cudnn7-devel
>>>>>>> 5ef56c17

    strategy:
      matrix:
        python-version: [3.7]
<<<<<<< HEAD
        torch: [1.7.1+cu101, 1.8.1+cu101]
        include:
          - torch: 1.7.1+cu101
            torchvision: 0.8.2+cu101
            mmcv: "latest+torch1.7.0+cu101"
          - torch: 1.8.1+cu101
            torchvision: 0.9.1+cu101
            mmcv: "latest+torch1.8.0+cu101"
          - torch: 1.8.1+cu101
            torchvision: 0.9.1+cu101
            mmcv: "latest+torch1.8.0+cu101"
            python-version: 3.6
          - torch: 1.8.1+cu101
            torchvision: 0.9.1+cu101
            mmcv: "latest+torch1.8.0+cu101"
            python-version: 3.8
=======
        torch:
          [
            1.3.1,
            1.5.1+cu101,
            1.6.0+cu101,
            1.7.0+cu101,
            1.8.0+cu101,
          ]
        include:
          - torch: 1.3.1
            torch_version: torch1.3.1
            torchvision: 0.4.2
            mmcv_link: "torch1.3.0"
          - torch: 1.5.1+cu101
            torch_version: torch1.5.1
            torchvision: 0.6.1+cu101
            mmcv_link: "torch1.5.0"
          - torch: 1.6.0+cu101
            torch_version: torch1.6.0
            torchvision: 0.7.0+cu101
            mmcv_link: "torch1.6.0"
          - torch: 1.7.0+cu101
            torch_version: torch1.7.0
            torchvision: 0.8.1+cu101
            mmcv_link: "torch1.7.0"
          - torch: 1.8.0+cu101
            torch_version: torch1.8.0
            torchvision: 0.9.0+cu101
            mmcv_link: "torch1.8.0"
>>>>>>> 5ef56c17

    steps:
      - uses: actions/checkout@v2
      - name: Set up Python ${{ matrix.python-version }}
        uses: actions/setup-python@v2
        with:
          python-version: ${{ matrix.python-version }}
      - name: Install system dependencies
        run: |
          apt-get update && apt-get install -y ffmpeg libsm6 libxext6 git ninja-build libglib2.0-0 libsm6 libxrender-dev libxext6 python${{matrix.python-version}}-dev
          apt-get clean
          rm -rf /var/lib/apt/lists/*
      - name: Install Pillow
        run: python -m pip install Pillow==6.2.2
        if: ${{matrix.torchvision < 0.5}}
      - name: Install PyTorch
        run: python -m pip install torch==${{matrix.torch}} torchvision==${{matrix.torchvision}} -f https://download.pytorch.org/whl/torch_stable.html
      - name: Install dependencies for compiling onnx when python=3.9
        run: python -m pip install protobuf && apt-get install libprotobuf-dev protobuf-compiler
        if: ${{matrix.python-version == '3.9'}}
      - name: Install mmdet dependencies
        run: |
          python -V
          python -m pip install mmcv-full -f https://download.openmmlab.com/mmcv/dist/cu101/${{matrix.mmcv_link}}/index.html
          python -m pip install pycocotools
          python -m pip install -r requirements/tests.txt -r requirements/optional.txt
          python -m pip install albumentations>=0.3.2 --no-binary imgaug,albumentations
          python -m pip install git+https://github.com/cocodataset/panopticapi.git
          python -c 'import mmcv; print(mmcv.__version__)'
      - name: Build and install
        run: |
          rm -rf .eggs
          python setup.py check -m -s
          TORCH_CUDA_ARCH_LIST=7.0 pip install .
      - name: Run unittests
        run: |
<<<<<<< HEAD
          coverage run --branch --source mmdet -m pytest -k "not test_models.py" tests/
=======
          coverage run --branch --source mmdet -m pytest tests/
          coverage xml
          coverage report -m
      - name: Upload coverage to Codecov
        uses: codecov/codecov-action@v1.0.10
        with:
          file: ./coverage.xml
          flags: unittests
          env_vars: OS,PYTHON
          name: codecov-umbrella
          fail_ci_if_error: false

  build_cuda102:
    runs-on: ubuntu-18.04
    container:
      image: pytorch/pytorch:1.9.0-cuda10.2-cudnn7-devel

    strategy:
      matrix:
        python-version: [3.6, 3.7, 3.8, 3.9-dev]
        torch: [1.9.0+cu102]
        include:
          - torch: 1.9.0+cu102
            torch_version: torch1.9.0
            torchvision: 0.10.0+cu102
            mmcv_link: "torch1.9.0"

    steps:
      - uses: actions/checkout@v2
      - name: Set up Python ${{ matrix.python-version }}
        uses: actions/setup-python@v2
        with:
          python-version: ${{ matrix.python-version }}
      - name: Install python-dev
        run: apt-get update && apt-get install -y python${{matrix.python-version}}-dev
        if: ${{matrix.python-version != '3.9-dev'}}
      - name: Install system dependencies
        run: |
          apt-get update && apt-get install -y ffmpeg libsm6 libxext6 git ninja-build libglib2.0-0 libsm6 libxrender-dev libxext6
          apt-get clean
          rm -rf /var/lib/apt/lists/*
      - name: Install Pillow
        run: python -m pip install Pillow==6.2.2
        if: ${{matrix.torchvision < 0.5}}
      - name: Install PyTorch
        run: python -m pip install torch==${{matrix.torch}} torchvision==${{matrix.torchvision}} -f https://download.pytorch.org/whl/torch_stable.html
      - name: Install dependencies for compiling onnx when python=3.9
        run: python -m pip install protobuf && apt-get update && apt-get -y install libprotobuf-dev protobuf-compiler cmake
        if: ${{matrix.python-version == '3.9-dev'}}
      - name: Install mmdet dependencies
        run: |
          python -V
          python -m pip install mmcv-full -f https://download.openmmlab.com/mmcv/dist/cu102/${{matrix.mmcv_link}}/index.html
          python -m pip install pycocotools
          python -m pip install -r requirements/tests.txt -r requirements/optional.txt
          python -m pip install albumentations>=0.3.2 --no-binary imgaug,albumentations
          python -m pip install git+https://github.com/cocodataset/panopticapi.git
          python -c 'import mmcv; print(mmcv.__version__)'
      - name: Build and install
        run: |
          rm -rf .eggs
          python setup.py check -m -s
          TORCH_CUDA_ARCH_LIST=7.0 pip install .
      - name: Run unittests and generate coverage report
        run: |
          coverage run --branch --source mmdet -m pytest tests/
          coverage xml
          coverage report -m
      - name: Upload coverage to Codecov
        uses: codecov/codecov-action@v2
        with:
          files: ./coverage.xml
          flags: unittests
          env_vars: OS,PYTHON
          name: codecov-umbrella
          fail_ci_if_error: false
>>>>>>> 5ef56c17
<|MERGE_RESOLUTION|>--- conflicted
+++ resolved
@@ -1,45 +1,28 @@
 name: build
 
-on:
-  issue_comment:
-    types: [created, edited]
+on: [push, pull_request]
 
 jobs:
-  # lint:
-  #   runs-on: ubuntu-latest
-  #   steps:
-  #     - uses: actions/checkout@v2
-  #     - name: Set up Python 3.7
-  #       uses: actions/setup-python@v2
-  #       with:
-  #         python-version: 3.7
-  #     - name: Install pre-commit hook
-  #       run: |
-  #         pip install pre-commit
-  #         pre-commit install
-  #     - name: Linting
-  #       run: pre-commit run --all-files
-  #     - name: Check docstring coverage
-  #       run: |
-  #         pip install interrogate
-  #         interrogate -v --ignore-init-method --ignore-module --ignore-nested-functions --ignore-regex "__repr__" --fail-under 80 mmdet
+  lint:
+    runs-on: ubuntu-latest
+    steps:
+      - uses: actions/checkout@v2
+      - name: Set up Python 3.7
+        uses: actions/setup-python@v2
+        with:
+          python-version: 3.7
+      - name: Install pre-commit hook
+        run: |
+          pip install pre-commit
+          pre-commit install
+      - name: Linting
+        run: pre-commit run --all-files
+      - name: Check docstring coverage
+        run: |
+          pip install interrogate
+          interrogate -v --ignore-init-method --ignore-module --ignore-nested-functions --ignore-regex "__repr__" --fail-under 80 mmdet
 
   build_cpu:
-<<<<<<< HEAD
-    if: contains(github.event.comment.html_url, '/pull/') && (github.event.comment.body == 'run tests')
-    runs-on: ubuntu-latest
-    strategy:
-      matrix:
-        python-version: [3.7]
-        torch: [1.7.1, 1.8.1]
-        include:
-          - torch: 1.7.1
-            torchvision: 0.8.2
-            mmcv: "latest+torch1.7.0+cpu"
-          - torch: 1.8.1
-            torchvision: 0.9.1
-            mmcv: "latest+torch1.8.0+cpu"
-=======
     runs-on: ubuntu-18.04
     strategy:
       matrix:
@@ -64,7 +47,6 @@
           - torch: 1.9.0
             torchvision: 0.10.0
             mmcv: "latest+torch1.9.0+cpu"
->>>>>>> 5ef56c17
     steps:
       - uses: actions/checkout@v2
       - name: Set up Python ${{ matrix.python-version }}
@@ -87,42 +69,20 @@
           pip install git+https://github.com/cocodataset/panopticapi.git
       - name: Build and install
         run: rm -rf .eggs && pip install -e .
-      - name: Run unittests
-        run: |
-          coverage run --branch --source mmdet -m pytest -k "not test_models.py" tests/
-
-<<<<<<< HEAD
-  build_cuda:
-    if: contains(github.event.comment.html_url, '/pull/') && (github.event.comment.body == 'run tests')
-    runs-on: ubuntu-latest
-=======
+      - name: Run unittests and generate coverage report
+        run: |
+          coverage run --branch --source mmdet -m pytest tests/
+          coverage xml
+          coverage report -m
+
   build_cuda101:
     runs-on: ubuntu-18.04
     container:
       image: pytorch/pytorch:1.6.0-cuda10.1-cudnn7-devel
->>>>>>> 5ef56c17
 
     strategy:
       matrix:
         python-version: [3.7]
-<<<<<<< HEAD
-        torch: [1.7.1+cu101, 1.8.1+cu101]
-        include:
-          - torch: 1.7.1+cu101
-            torchvision: 0.8.2+cu101
-            mmcv: "latest+torch1.7.0+cu101"
-          - torch: 1.8.1+cu101
-            torchvision: 0.9.1+cu101
-            mmcv: "latest+torch1.8.0+cu101"
-          - torch: 1.8.1+cu101
-            torchvision: 0.9.1+cu101
-            mmcv: "latest+torch1.8.0+cu101"
-            python-version: 3.6
-          - torch: 1.8.1+cu101
-            torchvision: 0.9.1+cu101
-            mmcv: "latest+torch1.8.0+cu101"
-            python-version: 3.8
-=======
         torch:
           [
             1.3.1,
@@ -152,7 +112,6 @@
             torch_version: torch1.8.0
             torchvision: 0.9.0+cu101
             mmcv_link: "torch1.8.0"
->>>>>>> 5ef56c17
 
     steps:
       - uses: actions/checkout@v2
@@ -187,11 +146,8 @@
           rm -rf .eggs
           python setup.py check -m -s
           TORCH_CUDA_ARCH_LIST=7.0 pip install .
-      - name: Run unittests
-        run: |
-<<<<<<< HEAD
-          coverage run --branch --source mmdet -m pytest -k "not test_models.py" tests/
-=======
+      - name: Run unittests and generate coverage report
+        run: |
           coverage run --branch --source mmdet -m pytest tests/
           coverage xml
           coverage report -m
@@ -267,5 +223,4 @@
           flags: unittests
           env_vars: OS,PYTHON
           name: codecov-umbrella
-          fail_ci_if_error: false
->>>>>>> 5ef56c17
+          fail_ci_if_error: false