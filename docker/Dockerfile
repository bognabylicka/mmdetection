--- conflicted
+++ resolved
@@ -12,22 +12,17 @@
     && apt-get clean \
     && rm -rf /var/lib/apt/lists/*
 
-<<<<<<< HEAD
+# Install MMCV
+RUN pip install mmcv-full==1.3.8 -f https://download.openmmlab.com/mmcv/dist/cu101/torch1.6.0/index.html
+
 # Install mmdetection
 RUN conda install cython -y && conda clean --all
 ARG MMDET_BRANCH=ote
 RUN git clone --recursive --branch $MMDET_BRANCH https://github.com/opencv/mmdetection.git /mmdetection
-=======
-# Install MMCV
-RUN pip install mmcv-full==1.3.8 -f https://download.openmmlab.com/mmcv/dist/cu101/torch1.6.0/index.html
-
-# Install MMDetection
-RUN conda clean --all
-RUN git clone https://github.com/open-mmlab/mmdetection.git /mmdetection
->>>>>>> 5ef56c17
 WORKDIR /mmdetection
 ENV FORCE_CUDA="1"
-RUN pip install --ignore-installed --no-cache-dir -e .['all']
+RUN pip install -r requirements/build.txt
+RUN pip install --no-cache-dir -e .
 
 # Install OpenVINO
 RUN apt update && \
