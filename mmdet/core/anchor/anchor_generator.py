# Copyright (c) OpenMMLab. All rights reserved.
import warnings

import mmcv
import numpy as np
import torch
from torch.nn.modules.utils import _pair

<<<<<<< HEAD
from .builder import ANCHOR_GENERATORS
from mmdet.core.utils.misc import meshgrid
=======
from .builder import PRIOR_GENERATORS
>>>>>>> 5ef56c17


@PRIOR_GENERATORS.register_module()
class AnchorGenerator:
    """Standard anchor generator for 2D anchor-based detectors.

    Args:
        strides (list[int] | list[tuple[int, int]]): Strides of anchors
            in multiple feature levels in order (w, h).
        ratios (list[float]): The list of ratios between the height and width
            of anchors in a single level.
        scales (list[int] | None): Anchor scales for anchors in a single level.
            It cannot be set at the same time if `octave_base_scale` and
            `scales_per_octave` are set.
        base_sizes (list[int] | None): The basic sizes
            of anchors in multiple levels.
            If None is given, strides will be used as base_sizes.
            (If strides are non square, the shortest stride is taken.)
        scale_major (bool): Whether to multiply scales first when generating
            base anchors. If true, the anchors in the same row will have the
            same scales. By default it is True in V2.0
        octave_base_scale (int): The base scale of octave.
        scales_per_octave (int): Number of scales for each octave.
            `octave_base_scale` and `scales_per_octave` are usually used in
            retinanet and the `scales` should be None when they are set.
        centers (list[tuple[float, float]] | None): The centers of the anchor
            relative to the feature grid center in multiple feature levels.
            By default it is set to be None and not used. If a list of tuple of
            float is given, they will be used to shift the centers of anchors.
        center_offset (float): The offset of center in proportion to anchors'
            width and height. By default it is 0 in V2.0.

    Examples:
        >>> from mmdet.core import AnchorGenerator
        >>> self = AnchorGenerator([16], [1.], [1.], [9])
        >>> all_anchors = self.grid_anchors([(2, 2)], device='cpu')
        >>> print(all_anchors)
        [tensor([[-4.5000, -4.5000,  4.5000,  4.5000],
                [11.5000, -4.5000, 20.5000,  4.5000],
                [-4.5000, 11.5000,  4.5000, 20.5000],
                [11.5000, 11.5000, 20.5000, 20.5000]])]
        >>> self = AnchorGenerator([16, 32], [1.], [1.], [9, 18])
        >>> all_anchors = self.grid_anchors([(2, 2), (1, 1)], device='cpu')
        >>> print(all_anchors)
        [tensor([[-4.5000, -4.5000,  4.5000,  4.5000],
                [11.5000, -4.5000, 20.5000,  4.5000],
                [-4.5000, 11.5000,  4.5000, 20.5000],
                [11.5000, 11.5000, 20.5000, 20.5000]]), \
        tensor([[-9., -9., 9., 9.]])]
    """

    def __init__(self,
                 strides,
                 ratios,
                 scales=None,
                 base_sizes=None,
                 scale_major=True,
                 octave_base_scale=None,
                 scales_per_octave=None,
                 centers=None,
                 center_offset=0.):
        # check center and center_offset
        if center_offset != 0:
            assert centers is None, 'center cannot be set when center_offset' \
                                    f'!=0, {centers} is given.'
        if not (0 <= center_offset <= 1):
            raise ValueError('center_offset should be in range [0, 1], '
                             f'{center_offset} is given.')
        if centers is not None:
            assert len(centers) == len(strides), \
                'The number of strides should be the same as centers, got ' \
                f'{strides} and {centers}'

        # calculate base sizes of anchors
        self.strides = [_pair(stride) for stride in strides]
        self.base_sizes = [min(stride) for stride in self.strides
                           ] if base_sizes is None else base_sizes
        assert len(self.base_sizes) == len(self.strides), \
            'The number of strides should be the same as base sizes, got ' \
            f'{self.strides} and {self.base_sizes}'

        # calculate scales of anchors
        assert ((octave_base_scale is not None
                 and scales_per_octave is not None) ^ (scales is not None)), \
            'scales and octave_base_scale with scales_per_octave cannot' \
            ' be set at the same time'
        if scales is not None:
            self.scales = torch.Tensor(scales)
        elif octave_base_scale is not None and scales_per_octave is not None:
            octave_scales = np.array(
                [2**(i / scales_per_octave) for i in range(scales_per_octave)])
            scales = octave_scales * octave_base_scale
            self.scales = torch.Tensor(scales)
        else:
            raise ValueError('Either scales or octave_base_scale with '
                             'scales_per_octave should be set')

        self.octave_base_scale = octave_base_scale
        self.scales_per_octave = scales_per_octave
        self.ratios = torch.Tensor(ratios)
        self.scale_major = scale_major
        self.centers = centers
        self.center_offset = center_offset
        self.base_anchors = self.gen_base_anchors()

    @property
    def num_base_anchors(self):
        """list[int]: total number of base anchors in a feature grid"""
        return self.num_base_priors

    @property
    def num_base_priors(self):
        """list[int]: The number of priors (anchors) at a point
        on the feature grid"""
        return [base_anchors.size(0) for base_anchors in self.base_anchors]

    @property
    def num_levels(self):
        """int: number of feature levels that the generator will be applied"""
        return len(self.strides)

    def gen_base_anchors(self):
        """Generate base anchors.

        Returns:
            list(torch.Tensor): Base anchors of a feature grid in multiple \
                feature levels.
        """
        multi_level_base_anchors = []
        for i, base_size in enumerate(self.base_sizes):
            center = None
            if self.centers is not None:
                center = self.centers[i]
            multi_level_base_anchors.append(
                self.gen_single_level_base_anchors(
                    base_size,
                    scales=self.scales,
                    ratios=self.ratios,
                    center=center))
        return multi_level_base_anchors

    def gen_single_level_base_anchors(self,
                                      base_size,
                                      scales,
                                      ratios,
                                      center=None):
        """Generate base anchors of a single level.

        Args:
            base_size (int | float): Basic size of an anchor.
            scales (torch.Tensor): Scales of the anchor.
            ratios (torch.Tensor): The ratio between between the height
                and width of anchors in a single level.
            center (tuple[float], optional): The center of the base anchor
                related to a single feature grid. Defaults to None.

        Returns:
            torch.Tensor: Anchors in a single-level feature maps.
        """
        w = base_size
        h = base_size
        if center is None:
            x_center = self.center_offset * w
            y_center = self.center_offset * h
        else:
            x_center, y_center = center

        h_ratios = torch.sqrt(ratios)
        w_ratios = 1 / h_ratios
        if self.scale_major:
            ws = (w * w_ratios[:, None] * scales[None, :]).view(-1)
            hs = (h * h_ratios[:, None] * scales[None, :]).view(-1)
        else:
            ws = (w * scales[:, None] * w_ratios[None, :]).view(-1)
            hs = (h * scales[:, None] * h_ratios[None, :]).view(-1)

        # use float anchor and the anchor's center is aligned with the
        # pixel center
        base_anchors = [
            x_center - 0.5 * ws, y_center - 0.5 * hs, x_center + 0.5 * ws,
            y_center + 0.5 * hs
        ]
        base_anchors = torch.stack(base_anchors, dim=-1)

        return base_anchors

    def _meshgrid(self, x, y, row_major=True):
        """Generate mesh grid of x and y.

        Args:
            x (torch.Tensor): Grids of x dimension.
            y (torch.Tensor): Grids of y dimension.
            row_major (bool, optional): Whether to return y grids first.
                Defaults to True.

        Returns:
            tuple[torch.Tensor]: The mesh grids of x and y.
        """
        # use shape instead of len to keep tracing while exporting to onnx
        xx = x.repeat(y.shape[0])
        yy = y.view(-1, 1).repeat(1, x.shape[0]).view(-1)
        if row_major:
            return xx, yy
        else:
            return yy, xx

    def grid_priors(self, featmap_sizes, device='cuda'):
        """Generate grid anchors in multiple feature levels.

        Args:
            featmap_sizes (list[tuple]): List of feature map sizes in
                multiple feature levels.
            device (str): The device where the anchors will be put on.

        Return:
            list[torch.Tensor]: Anchors in multiple feature levels. \
                The sizes of each tensor should be [N, 4], where \
                N = width * height * num_base_anchors, width and height \
                are the sizes of the corresponding feature level, \
                num_base_anchors is the number of anchors for that level.
        """
        assert self.num_levels == len(featmap_sizes)
        multi_level_anchors = []
        for i in range(self.num_levels):
            anchors = self.single_level_grid_priors(
                featmap_sizes[i], level_idx=i, device=device)
            multi_level_anchors.append(anchors)
        return multi_level_anchors

    def single_level_grid_priors(self, featmap_size, level_idx, device='cuda'):
        """Generate grid anchors of a single level.

        Note:
            This function is usually called by method ``self.grid_priors``.

        Args:
            featmap_size (tuple[int]): Size of the feature maps.
            level_idx (int): The index of corresponding feature map level.
            device (str, optional): The device the tensor will be put on.
                Defaults to 'cuda'.

        Returns:
            torch.Tensor: Anchors in the overall feature maps.
        """

        base_anchors = self.base_anchors[level_idx].to(device)
        feat_h, feat_w = featmap_size
        stride_w, stride_h = self.strides[level_idx]
        shift_x = torch.arange(0, feat_w, device=device) * stride_w
        shift_y = torch.arange(0, feat_h, device=device) * stride_h

        shift_xx, shift_yy = self._meshgrid(shift_x, shift_y)
        shifts = torch.stack([shift_xx, shift_yy, shift_xx, shift_yy], dim=-1)
        shifts = shifts.type_as(base_anchors)
        # first feat_w elements correspond to the first row of shifts
        # add A anchors (1, A, 4) to K shifts (K, 1, 4) to get
        # shifted anchors (K, A, 4), reshape to (K*A, 4)

        all_anchors = base_anchors[None, :, :] + shifts[:, None, :]
        all_anchors = all_anchors.view(-1, 4)
        # first A rows correspond to A anchors of (0, 0) in feature map,
        # then (0, 1), (0, 2), ...
        return all_anchors

    def sparse_priors(self,
                      prior_idxs,
                      featmap_size,
                      level_idx,
                      dtype=torch.float32,
                      device='cuda'):
        """Generate sparse anchors according to the ``prior_idxs``.

        Args:
            prior_idxs (Tensor): The index of corresponding anchors
                in the feature map.
            featmap_size (tuple[int]): feature map size arrange as (h, w).
            level_idx (int): The level index of corresponding feature
                map.
            dtype (obj:`torch.dtype`): Date type of points.Defaults to
                ``torch.float32``.
            device (obj:`torch.device`): The device where the points is
                located.
        Returns:
            Tensor: Anchor with shape (N, 4), N should be equal to
                the length of ``prior_idxs``.
        """

        height, width = featmap_size
        num_base_anchors = self.num_base_anchors[level_idx]
        base_anchor_id = prior_idxs % num_base_anchors
        x = (prior_idxs //
             num_base_anchors) % width * self.strides[level_idx][0]
        y = (prior_idxs // width //
             num_base_anchors) % height * self.strides[level_idx][1]
        priors = torch.stack([x, y, x, y], 1).to(dtype).to(device) + \
            self.base_anchors[level_idx][base_anchor_id, :].to(device)

        return priors

    def grid_anchors(self, featmap_sizes, device='cuda'):
        """Generate grid anchors in multiple feature levels.

        Args:
            featmap_sizes (list[tuple]): List of feature map sizes in
                multiple feature levels.
            device (str): Device where the anchors will be put on.

        Return:
            list[torch.Tensor]: Anchors in multiple feature levels. \
                The sizes of each tensor should be [N, 4], where \
                N = width * height * num_base_anchors, width and height \
                are the sizes of the corresponding feature level, \
                num_base_anchors is the number of anchors for that level.
        """
        warnings.warn('``grid_anchors`` would be deprecated soon. '
                      'Please use ``grid_priors`` ')

        assert self.num_levels == len(featmap_sizes)
        multi_level_anchors = []
        for i in range(self.num_levels):
            anchors = self.single_level_grid_anchors(
                self.base_anchors[i].to(device),
                featmap_sizes[i],
                self.strides[i],
                device=device)
            multi_level_anchors.append(anchors)
        return multi_level_anchors

    def single_level_grid_anchors(self,
                                  base_anchors,
                                  featmap_size,
                                  stride=(16, 16),
                                  device='cuda'):
        """Generate grid anchors of a single level.

        Note:
            This function is usually called by method ``self.grid_anchors``.

        Args:
            base_anchors (torch.Tensor): The base anchors of a feature grid.
            featmap_size (tuple[int]): Size of the feature maps.
            stride (tuple[int], optional): Stride of the feature map in order
                (w, h). Defaults to (16, 16).
            device (str, optional): Device the tensor will be put on.
                Defaults to 'cuda'.

        Returns:
            torch.Tensor: Anchors in the overall feature maps.
        """

        warnings.warn(
            '``single_level_grid_anchors`` would be deprecated soon. '
            'Please use ``single_level_grid_priors`` ')

        # keep featmap_size as Tensor instead of int, so that we
        # can covert to ONNX correctly
        feat_h, feat_w = featmap_size
<<<<<<< HEAD
        # convert Tensor to int, so that we can covert to ONNX correctlly
=======
>>>>>>> 5ef56c17
        shift_x = torch.arange(0, feat_w, device=device) * stride[0]
        shift_y = torch.arange(0, feat_h, device=device) * stride[1]
        shift_yy, shift_xx = meshgrid(shift_y, shift_x)
        shifts = torch.stack([shift_xx, shift_yy, shift_xx, shift_yy], dim=-1).view(-1, 1, 4)
        shifts = shifts.type_as(base_anchors)
        # first feat_w elements correspond to the first row of shifts
        # add A anchors (1, A, 4) to K shifts (K, 1, 4) to get
        # shifted anchors (K, A, 4), reshape to (K*A, 4)
        all_anchors = base_anchors[None, :, :] + shifts
        all_anchors = all_anchors.view(-1, 4)
        # first A rows correspond to A anchors of (0, 0) in feature map,
        # then (0, 1), (0, 2), ...
        return all_anchors

    def valid_flags(self, featmap_sizes, pad_shape, device='cuda'):
        """Generate valid flags of anchors in multiple feature levels.

        Args:
            featmap_sizes (list(tuple)): List of feature map sizes in
                multiple feature levels.
            pad_shape (tuple): The padded shape of the image.
            device (str): Device where the anchors will be put on.

        Return:
            list(torch.Tensor): Valid flags of anchors in multiple levels.
        """
        assert self.num_levels == len(featmap_sizes)
        multi_level_flags = []
        for i in range(self.num_levels):
            anchor_stride = self.strides[i]
            feat_h, feat_w = featmap_sizes[i]
            h, w = pad_shape[:2]
            valid_feat_h = min(int(np.ceil(h / anchor_stride[1])), feat_h)
            valid_feat_w = min(int(np.ceil(w / anchor_stride[0])), feat_w)
            flags = self.single_level_valid_flags((feat_h, feat_w),
                                                  (valid_feat_h, valid_feat_w),
                                                  self.num_base_anchors[i],
                                                  device=device)
            multi_level_flags.append(flags)
        return multi_level_flags

    def single_level_valid_flags(self,
                                 featmap_size,
                                 valid_size,
                                 num_base_anchors,
                                 device='cuda'):
        """Generate the valid flags of anchor in a single feature map.

        Args:
            featmap_size (tuple[int]): The size of feature maps, arrange
                as (h, w).
            valid_size (tuple[int]): The valid size of the feature maps.
            num_base_anchors (int): The number of base anchors.
            device (str, optional): Device where the flags will be put on.
                Defaults to 'cuda'.

        Returns:
            torch.Tensor: The valid flags of each anchor in a single level \
                feature map.
        """
        feat_h, feat_w = featmap_size
        valid_h, valid_w = valid_size
        assert valid_h <= feat_h and valid_w <= feat_w
        valid_x = torch.zeros(feat_w, dtype=torch.bool, device=device)
        valid_y = torch.zeros(feat_h, dtype=torch.bool, device=device)
        valid_x[:valid_w] = 1
        valid_y[:valid_h] = 1
        valid_xx, valid_yy = meshgrid(valid_x, valid_y)
        valid = valid_xx & valid_yy
        valid = valid.view(-1, 1)
        valid = valid.expand(valid.size(0), num_base_anchors).contiguous().view(-1)
        return valid

    def __repr__(self):
        """str: a string that describes the module"""
        indent_str = '    '
        repr_str = self.__class__.__name__ + '(\n'
        repr_str += f'{indent_str}strides={self.strides},\n'
        repr_str += f'{indent_str}ratios={self.ratios},\n'
        repr_str += f'{indent_str}scales={self.scales},\n'
        repr_str += f'{indent_str}base_sizes={self.base_sizes},\n'
        repr_str += f'{indent_str}scale_major={self.scale_major},\n'
        repr_str += f'{indent_str}octave_base_scale='
        repr_str += f'{self.octave_base_scale},\n'
        repr_str += f'{indent_str}scales_per_octave='
        repr_str += f'{self.scales_per_octave},\n'
        repr_str += f'{indent_str}num_levels={self.num_levels}\n'
        repr_str += f'{indent_str}centers={self.centers},\n'
        repr_str += f'{indent_str}center_offset={self.center_offset})'
        return repr_str


@PRIOR_GENERATORS.register_module()
class SSDAnchorGenerator(AnchorGenerator):
    """Anchor generator for SSD.

    Args:
        strides (list[int]  | list[tuple[int, int]]): Strides of anchors
            in multiple feature levels.
        ratios (list[float]): The list of ratios between the height and width
            of anchors in a single level.
        min_sizes (list[float]): The list of minimum anchor sizes on each
            level.
        max_sizes (list[float]): The list of maximum anchor sizes on each
            level.
        basesize_ratio_range (tuple(float)): Ratio range of anchors. Being
            used when not setting min_sizes and max_sizes.
        input_size (int): Size of feature map, 300 for SSD300, 512 for
            SSD512. Being used when not setting min_sizes and max_sizes.
        scale_major (bool): Whether to multiply scales first when generating
            base anchors. If true, the anchors in the same row will have the
            same scales. It is always set to be False in SSD.
    """

    def __init__(self,
                 strides,
                 ratios,
                 min_sizes=None,
                 max_sizes=None,
                 basesize_ratio_range=(0.15, 0.9),
                 input_size=300,
                 scale_major=True):
        assert len(strides) == len(ratios)
        assert not (min_sizes is None) ^ (max_sizes is None)
        self.strides = [_pair(stride) for stride in strides]
        self.centers = [(stride[0] / 2., stride[1] / 2.)
                        for stride in self.strides]

        if min_sizes is None and max_sizes is None:
            # use hard code to generate SSD anchors
            self.input_size = input_size
            assert mmcv.is_tuple_of(basesize_ratio_range, float)
            self.basesize_ratio_range = basesize_ratio_range
            # calculate anchor ratios and sizes
            min_ratio, max_ratio = basesize_ratio_range
            min_ratio = int(min_ratio * 100)
            max_ratio = int(max_ratio * 100)
            step = int(np.floor(max_ratio - min_ratio) / (self.num_levels - 2))
            min_sizes = []
            max_sizes = []
            for ratio in range(int(min_ratio), int(max_ratio) + 1, step):
                min_sizes.append(int(self.input_size * ratio / 100))
                max_sizes.append(int(self.input_size * (ratio + step) / 100))
            if self.input_size == 300:
                if basesize_ratio_range[0] == 0.15:  # SSD300 COCO
                    min_sizes.insert(0, int(self.input_size * 7 / 100))
                    max_sizes.insert(0, int(self.input_size * 15 / 100))
                elif basesize_ratio_range[0] == 0.2:  # SSD300 VOC
                    min_sizes.insert(0, int(self.input_size * 10 / 100))
                    max_sizes.insert(0, int(self.input_size * 20 / 100))
                else:
                    raise ValueError(
                        'basesize_ratio_range[0] should be either 0.15'
                        'or 0.2 when input_size is 300, got '
                        f'{basesize_ratio_range[0]}.')
            elif self.input_size == 512:
                if basesize_ratio_range[0] == 0.1:  # SSD512 COCO
                    min_sizes.insert(0, int(self.input_size * 4 / 100))
                    max_sizes.insert(0, int(self.input_size * 10 / 100))
                elif basesize_ratio_range[0] == 0.15:  # SSD512 VOC
                    min_sizes.insert(0, int(self.input_size * 7 / 100))
                    max_sizes.insert(0, int(self.input_size * 15 / 100))
                else:
                    raise ValueError(
                        'When not setting min_sizes and max_sizes,'
                        'basesize_ratio_range[0] should be either 0.1'
                        'or 0.15 when input_size is 512, got'
                        f' {basesize_ratio_range[0]}.')
            else:
                raise ValueError(
                    'Only support 300 or 512 in SSDAnchorGenerator when '
                    'not setting min_sizes and max_sizes, '
                    f'got {self.input_size}.')

        assert len(min_sizes) == len(max_sizes) == len(strides)

        anchor_ratios = []
        anchor_scales = []
        for k in range(len(self.strides)):
            scales = [1., np.sqrt(max_sizes[k] / min_sizes[k])]
            anchor_ratio = [1.]
            for r in ratios[k]:
                anchor_ratio += [1 / r, r]  # 4 or 6 ratio
            anchor_ratios.append(torch.Tensor(anchor_ratio))
            anchor_scales.append(torch.Tensor(scales))

        self.base_sizes = min_sizes
        self.scales = anchor_scales
        self.ratios = anchor_ratios
        self.scale_major = scale_major
        self.center_offset = 0
        self.base_anchors = self.gen_base_anchors()

    def gen_base_anchors(self):
        """Generate base anchors.

        Returns:
            list(torch.Tensor): Base anchors of a feature grid in multiple \
                feature levels.
        """
        multi_level_base_anchors = []
        for i, base_size in enumerate(self.base_sizes):
            base_anchors = self.gen_single_level_base_anchors(
                base_size,
                scales=self.scales[i],
                ratios=self.ratios[i],
                center=self.centers[i])
            indices = list(range(len(self.ratios[i])))
            indices.insert(1, len(indices))
            base_anchors = torch.index_select(base_anchors, 0,
                                              torch.LongTensor(indices))
            multi_level_base_anchors.append(base_anchors)
        return multi_level_base_anchors

    def __repr__(self):
        """str: a string that describes the module"""
        indent_str = '    '
        repr_str = self.__class__.__name__ + '(\n'
        repr_str += f'{indent_str}strides={self.strides},\n'
        repr_str += f'{indent_str}scales={self.scales},\n'
        repr_str += f'{indent_str}scale_major={self.scale_major},\n'
        repr_str += f'{indent_str}input_size={self.input_size},\n'
        repr_str += f'{indent_str}scales={self.scales},\n'
        repr_str += f'{indent_str}ratios={self.ratios},\n'
        repr_str += f'{indent_str}num_levels={self.num_levels},\n'
        repr_str += f'{indent_str}base_sizes={self.base_sizes},\n'
        repr_str += f'{indent_str}basesize_ratio_range='
        repr_str += f'{self.basesize_ratio_range})'
        return repr_str


<<<<<<< HEAD
@ANCHOR_GENERATORS.register_module()
class SSDAnchorGeneratorClustered(AnchorGenerator):

    def __init__(self,
                 strides,
                 widths,
                 heights):
        self.strides = [_pair(stride) for stride in strides]
        self.widths = widths
        self.heights = heights
        self.centers = [(stride / 2., stride / 2.) for stride in strides]

        self.center_offset = 0
        self.base_anchors = self.gen_base_anchors()

    def gen_base_anchors(self):
        multi_level_base_anchors = []
        for widths, heights, centers in zip(self.widths, self.heights, self.centers):
            base_anchors = self.gen_single_level_base_anchors(
                ws=torch.Tensor(widths),
                hs=torch.Tensor(heights),
                center=torch.Tensor(centers))
            multi_level_base_anchors.append(base_anchors)
        return multi_level_base_anchors

    def gen_single_level_base_anchors(self,
                                      ws,
                                      hs,
                                      center):
        x_center, y_center = center

        # use float anchor and the anchor's center is aligned with the
        # pixel center
        base_anchors = [
            x_center - 0.5 * ws, y_center - 0.5 * hs, x_center + 0.5 * ws,
            y_center + 0.5 * hs
        ]
        base_anchors = torch.stack(base_anchors, dim=-1)

        return base_anchors


@ANCHOR_GENERATORS.register_module()
=======
@PRIOR_GENERATORS.register_module()
>>>>>>> 5ef56c17
class LegacyAnchorGenerator(AnchorGenerator):
    """Legacy anchor generator used in MMDetection V1.x.

    Note:
        Difference to the V2.0 anchor generator:

        1. The center offset of V1.x anchors are set to be 0.5 rather than 0.
        2. The width/height are minused by 1 when calculating the anchors' \
            centers and corners to meet the V1.x coordinate system.
        3. The anchors' corners are quantized.

    Args:
        strides (list[int] | list[tuple[int]]): Strides of anchors
            in multiple feature levels.
        ratios (list[float]): The list of ratios between the height and width
            of anchors in a single level.
        scales (list[int] | None): Anchor scales for anchors in a single level.
            It cannot be set at the same time if `octave_base_scale` and
            `scales_per_octave` are set.
        base_sizes (list[int]): The basic sizes of anchors in multiple levels.
            If None is given, strides will be used to generate base_sizes.
        scale_major (bool): Whether to multiply scales first when generating
            base anchors. If true, the anchors in the same row will have the
            same scales. By default it is True in V2.0
        octave_base_scale (int): The base scale of octave.
        scales_per_octave (int): Number of scales for each octave.
            `octave_base_scale` and `scales_per_octave` are usually used in
            retinanet and the `scales` should be None when they are set.
        centers (list[tuple[float, float]] | None): The centers of the anchor
            relative to the feature grid center in multiple feature levels.
            By default it is set to be None and not used. It a list of float
            is given, this list will be used to shift the centers of anchors.
        center_offset (float): The offset of center in propotion to anchors'
            width and height. By default it is 0.5 in V2.0 but it should be 0.5
            in v1.x models.

    Examples:
        >>> from mmdet.core import LegacyAnchorGenerator
        >>> self = LegacyAnchorGenerator(
        >>>     [16], [1.], [1.], [9], center_offset=0.5)
        >>> all_anchors = self.grid_anchors(((2, 2),), device='cpu')
        >>> print(all_anchors)
        [tensor([[ 0.,  0.,  8.,  8.],
                [16.,  0., 24.,  8.],
                [ 0., 16.,  8., 24.],
                [16., 16., 24., 24.]])]
    """

    def gen_single_level_base_anchors(self,
                                      base_size,
                                      scales,
                                      ratios,
                                      center=None):
        """Generate base anchors of a single level.

        Note:
            The width/height of anchors are minused by 1 when calculating \
                the centers and corners to meet the V1.x coordinate system.

        Args:
            base_size (int | float): Basic size of an anchor.
            scales (torch.Tensor): Scales of the anchor.
            ratios (torch.Tensor): The ratio between between the height.
                and width of anchors in a single level.
            center (tuple[float], optional): The center of the base anchor
                related to a single feature grid. Defaults to None.

        Returns:
            torch.Tensor: Anchors in a single-level feature map.
        """
        w = base_size
        h = base_size
        if center is None:
            x_center = self.center_offset * (w - 1)
            y_center = self.center_offset * (h - 1)
        else:
            x_center, y_center = center

        h_ratios = torch.sqrt(ratios)
        w_ratios = 1 / h_ratios
        if self.scale_major:
            ws = (w * w_ratios[:, None] * scales[None, :]).view(-1)
            hs = (h * h_ratios[:, None] * scales[None, :]).view(-1)
        else:
            ws = (w * scales[:, None] * w_ratios[None, :]).view(-1)
            hs = (h * scales[:, None] * h_ratios[None, :]).view(-1)

        # use float anchor and the anchor's center is aligned with the
        # pixel center
        base_anchors = [
            x_center - 0.5 * (ws - 1), y_center - 0.5 * (hs - 1),
            x_center + 0.5 * (ws - 1), y_center + 0.5 * (hs - 1)
        ]
        base_anchors = torch.stack(base_anchors, dim=-1).round()

        return base_anchors


@PRIOR_GENERATORS.register_module()
class LegacySSDAnchorGenerator(SSDAnchorGenerator, LegacyAnchorGenerator):
    """Legacy anchor generator used in MMDetection V1.x.

    The difference between `LegacySSDAnchorGenerator` and `SSDAnchorGenerator`
    can be found in `LegacyAnchorGenerator`.
    """

    def __init__(self,
                 strides,
                 ratios,
                 basesize_ratio_range,
                 input_size=300,
                 scale_major=True):
        super(LegacySSDAnchorGenerator, self).__init__(
            strides=strides,
            ratios=ratios,
            basesize_ratio_range=basesize_ratio_range,
            input_size=input_size,
            scale_major=scale_major)
        self.centers = [((stride - 1) / 2., (stride - 1) / 2.)
                        for stride in strides]
        self.base_anchors = self.gen_base_anchors()


@PRIOR_GENERATORS.register_module()
class YOLOAnchorGenerator(AnchorGenerator):
    """Anchor generator for YOLO.

    Args:
        strides (list[int] | list[tuple[int, int]]): Strides of anchors
            in multiple feature levels.
        base_sizes (list[list[tuple[int, int]]]): The basic sizes
            of anchors in multiple levels.
    """

    def __init__(self, strides, base_sizes):
        self.strides = [_pair(stride) for stride in strides]
        self.centers = [(stride[0] / 2., stride[1] / 2.)
                        for stride in self.strides]
        self.base_sizes = []
        num_anchor_per_level = len(base_sizes[0])
        for base_sizes_per_level in base_sizes:
            assert num_anchor_per_level == len(base_sizes_per_level)
            self.base_sizes.append(
                [_pair(base_size) for base_size in base_sizes_per_level])
        self.base_anchors = self.gen_base_anchors()

    @property
    def num_levels(self):
        """int: number of feature levels that the generator will be applied"""
        return len(self.base_sizes)

    def gen_base_anchors(self):
        """Generate base anchors.

        Returns:
            list(torch.Tensor): Base anchors of a feature grid in multiple \
                feature levels.
        """
        multi_level_base_anchors = []
        for i, base_sizes_per_level in enumerate(self.base_sizes):
            center = None
            if self.centers is not None:
                center = self.centers[i]
            multi_level_base_anchors.append(
                self.gen_single_level_base_anchors(base_sizes_per_level,
                                                   center))
        return multi_level_base_anchors

    def gen_single_level_base_anchors(self, base_sizes_per_level, center=None):
        """Generate base anchors of a single level.

        Args:
            base_sizes_per_level (list[tuple[int, int]]): Basic sizes of
                anchors.
            center (tuple[float], optional): The center of the base anchor
                related to a single feature grid. Defaults to None.

        Returns:
            torch.Tensor: Anchors in a single-level feature maps.
        """
        x_center, y_center = center
        base_anchors = []
        for base_size in base_sizes_per_level:
            w, h = base_size

            # use float anchor and the anchor's center is aligned with the
            # pixel center
            base_anchor = torch.Tensor([
                x_center - 0.5 * w, y_center - 0.5 * h, x_center + 0.5 * w,
                y_center + 0.5 * h
            ])
            base_anchors.append(base_anchor)
        base_anchors = torch.stack(base_anchors, dim=0)

        return base_anchors

    def responsible_flags(self, featmap_sizes, gt_bboxes, device='cuda'):
        """Generate responsible anchor flags of grid cells in multiple scales.

        Args:
            featmap_sizes (list(tuple)): List of feature map sizes in multiple
                feature levels.
            gt_bboxes (Tensor): Ground truth boxes, shape (n, 4).
            device (str): Device where the anchors will be put on.

        Return:
            list(torch.Tensor): responsible flags of anchors in multiple level
        """
        assert self.num_levels == len(featmap_sizes)
        multi_level_responsible_flags = []
        for i in range(self.num_levels):
            anchor_stride = self.strides[i]
            flags = self.single_level_responsible_flags(
                featmap_sizes[i],
                gt_bboxes,
                anchor_stride,
                self.num_base_anchors[i],
                device=device)
            multi_level_responsible_flags.append(flags)
        return multi_level_responsible_flags

    def single_level_responsible_flags(self,
                                       featmap_size,
                                       gt_bboxes,
                                       stride,
                                       num_base_anchors,
                                       device='cuda'):
        """Generate the responsible flags of anchor in a single feature map.

        Args:
            featmap_size (tuple[int]): The size of feature maps.
            gt_bboxes (Tensor): Ground truth boxes, shape (n, 4).
            stride (tuple(int)): stride of current level
            num_base_anchors (int): The number of base anchors.
            device (str, optional): Device where the flags will be put on.
                Defaults to 'cuda'.

        Returns:
            torch.Tensor: The valid flags of each anchor in a single level \
                feature map.
        """
        feat_h, feat_w = featmap_size
        gt_bboxes_cx = ((gt_bboxes[:, 0] + gt_bboxes[:, 2]) * 0.5).to(device)
        gt_bboxes_cy = ((gt_bboxes[:, 1] + gt_bboxes[:, 3]) * 0.5).to(device)
        gt_bboxes_grid_x = torch.floor(gt_bboxes_cx / stride[0]).long()
        gt_bboxes_grid_y = torch.floor(gt_bboxes_cy / stride[1]).long()

        # row major indexing
        gt_bboxes_grid_idx = gt_bboxes_grid_y * feat_w + gt_bboxes_grid_x

        responsible_grid = torch.zeros(
            feat_h * feat_w, dtype=torch.uint8, device=device)
        responsible_grid[gt_bboxes_grid_idx] = 1

        responsible_grid = responsible_grid[:, None].expand(
            responsible_grid.size(0), num_base_anchors).contiguous().view(-1)
        return responsible_grid<|MERGE_RESOLUTION|>--- conflicted
+++ resolved
@@ -6,12 +6,7 @@
 import torch
 from torch.nn.modules.utils import _pair
 
-<<<<<<< HEAD
-from .builder import ANCHOR_GENERATORS
-from mmdet.core.utils.misc import meshgrid
-=======
 from .builder import PRIOR_GENERATORS
->>>>>>> 5ef56c17
 
 
 @PRIOR_GENERATORS.register_module()
@@ -369,19 +364,17 @@
         # keep featmap_size as Tensor instead of int, so that we
         # can covert to ONNX correctly
         feat_h, feat_w = featmap_size
-<<<<<<< HEAD
-        # convert Tensor to int, so that we can covert to ONNX correctlly
-=======
->>>>>>> 5ef56c17
         shift_x = torch.arange(0, feat_w, device=device) * stride[0]
         shift_y = torch.arange(0, feat_h, device=device) * stride[1]
-        shift_yy, shift_xx = meshgrid(shift_y, shift_x)
-        shifts = torch.stack([shift_xx, shift_yy, shift_xx, shift_yy], dim=-1).view(-1, 1, 4)
+
+        shift_xx, shift_yy = self._meshgrid(shift_x, shift_y)
+        shifts = torch.stack([shift_xx, shift_yy, shift_xx, shift_yy], dim=-1)
         shifts = shifts.type_as(base_anchors)
         # first feat_w elements correspond to the first row of shifts
         # add A anchors (1, A, 4) to K shifts (K, 1, 4) to get
         # shifted anchors (K, A, 4), reshape to (K*A, 4)
-        all_anchors = base_anchors[None, :, :] + shifts
+
+        all_anchors = base_anchors[None, :, :] + shifts[:, None, :]
         all_anchors = all_anchors.view(-1, 4)
         # first A rows correspond to A anchors of (0, 0) in feature map,
         # then (0, 1), (0, 2), ...
@@ -440,10 +433,10 @@
         valid_y = torch.zeros(feat_h, dtype=torch.bool, device=device)
         valid_x[:valid_w] = 1
         valid_y[:valid_h] = 1
-        valid_xx, valid_yy = meshgrid(valid_x, valid_y)
+        valid_xx, valid_yy = self._meshgrid(valid_x, valid_y)
         valid = valid_xx & valid_yy
-        valid = valid.view(-1, 1)
-        valid = valid.expand(valid.size(0), num_base_anchors).contiguous().view(-1)
+        valid = valid[:, None].expand(valid.size(0),
+                                      num_base_anchors).contiguous().view(-1)
         return valid
 
     def __repr__(self):
@@ -604,53 +597,7 @@
         return repr_str
 
 
-<<<<<<< HEAD
-@ANCHOR_GENERATORS.register_module()
-class SSDAnchorGeneratorClustered(AnchorGenerator):
-
-    def __init__(self,
-                 strides,
-                 widths,
-                 heights):
-        self.strides = [_pair(stride) for stride in strides]
-        self.widths = widths
-        self.heights = heights
-        self.centers = [(stride / 2., stride / 2.) for stride in strides]
-
-        self.center_offset = 0
-        self.base_anchors = self.gen_base_anchors()
-
-    def gen_base_anchors(self):
-        multi_level_base_anchors = []
-        for widths, heights, centers in zip(self.widths, self.heights, self.centers):
-            base_anchors = self.gen_single_level_base_anchors(
-                ws=torch.Tensor(widths),
-                hs=torch.Tensor(heights),
-                center=torch.Tensor(centers))
-            multi_level_base_anchors.append(base_anchors)
-        return multi_level_base_anchors
-
-    def gen_single_level_base_anchors(self,
-                                      ws,
-                                      hs,
-                                      center):
-        x_center, y_center = center
-
-        # use float anchor and the anchor's center is aligned with the
-        # pixel center
-        base_anchors = [
-            x_center - 0.5 * ws, y_center - 0.5 * hs, x_center + 0.5 * ws,
-            y_center + 0.5 * hs
-        ]
-        base_anchors = torch.stack(base_anchors, dim=-1)
-
-        return base_anchors
-
-
-@ANCHOR_GENERATORS.register_module()
-=======
 @PRIOR_GENERATORS.register_module()
->>>>>>> 5ef56c17
 class LegacyAnchorGenerator(AnchorGenerator):
     """Legacy anchor generator used in MMDetection V1.x.
 
