# Copyright (c) OpenMMLab. All rights reserved.
import mmcv
import numpy as np
import torch

from ..builder import BBOX_CODERS
from ..transforms import clamp
from .base_bbox_coder import BaseBBoxCoder


@BBOX_CODERS.register_module()
class DeltaXYWHBBoxCoder(BaseBBoxCoder):
    """Delta XYWH BBox coder.

    Following the practice in `R-CNN <https://arxiv.org/abs/1311.2524>`_,
    this coder encodes bbox (x1, y1, x2, y2) into delta (dx, dy, dw, dh) and
    decodes delta (dx, dy, dw, dh) back to original bbox (x1, y1, x2, y2).

    Args:
        target_means (Sequence[float]): Denormalizing means of target for
            delta coordinates
        target_stds (Sequence[float]): Denormalizing standard deviation of
            target for delta coordinates
        clip_border (bool, optional): Whether clip the objects outside the
            border of the image. Defaults to True.
        add_ctr_clamp (bool): Whether to add center clamp, when added, the
            predicted box is clamped is its center is too far away from
            the original anchor's center. Only used by YOLOF. Default False.
        ctr_clamp (int): the maximum pixel shift to clamp. Only used by YOLOF.
            Default 32.
    """

    def __init__(self,
                 target_means=(0., 0., 0., 0.),
                 target_stds=(1., 1., 1., 1.),
                 clip_border=True,
                 add_ctr_clamp=False,
                 ctr_clamp=32):
        super(BaseBBoxCoder, self).__init__()
        self.means = target_means
        self.stds = target_stds
        self.clip_border = clip_border
        self.add_ctr_clamp = add_ctr_clamp
        self.ctr_clamp = ctr_clamp

    def encode(self, bboxes, gt_bboxes):
        """Get box regression transformation deltas that can be used to
        transform the ``bboxes`` into the ``gt_bboxes``.

        Args:
            bboxes (torch.Tensor): Source boxes, e.g., object proposals.
            gt_bboxes (torch.Tensor): Target of the transformation, e.g.,
                ground-truth boxes.

        Returns:
            torch.Tensor: Box transformation deltas
        """

        assert bboxes.size(0) == gt_bboxes.size(0)
        assert bboxes.size(-1) == gt_bboxes.size(-1) == 4
        encoded_bboxes = bbox2delta(bboxes, gt_bboxes, self.means, self.stds)
        return encoded_bboxes

    def decode(self,
               bboxes,
               pred_bboxes,
               max_shape=None,
               wh_ratio_clip=16 / 1000):
        """Apply transformation `pred_bboxes` to `boxes`.

        Args:
            bboxes (torch.Tensor): Basic boxes. Shape (B, N, 4) or (N, 4)
            pred_bboxes (Tensor): Encoded offsets with respect to each roi.
               Has shape (B, N, num_classes * 4) or (B, N, 4) or
               (N, num_classes * 4) or (N, 4). Note N = num_anchors * W * H
               when rois is a grid of anchors.Offset encoding follows [1]_.
            max_shape (Sequence[int] or torch.Tensor or Sequence[
               Sequence[int]],optional): Maximum bounds for boxes, specifies
               (H, W, C) or (H, W). If bboxes shape is (B, N, 4), then
               the max_shape should be a Sequence[Sequence[int]]
               and the length of max_shape should also be B.
            wh_ratio_clip (float, optional): The allowed ratio between
                width and height.

        Returns:
            torch.Tensor: Decoded boxes.
        """

        assert pred_bboxes.size(0) == bboxes.size(0)
        if pred_bboxes.ndim == 3:
            assert pred_bboxes.size(1) == bboxes.size(1)
        decoded_bboxes = delta2bbox(bboxes, pred_bboxes, self.means, self.stds,
                                    max_shape, wh_ratio_clip, self.clip_border,
                                    self.add_ctr_clamp, self.ctr_clamp)

        return decoded_bboxes


@mmcv.jit(coderize=True)
def bbox2delta(proposals, gt, means=(0., 0., 0., 0.), stds=(1., 1., 1., 1.)):
    """Compute deltas of proposals w.r.t. gt.

    We usually compute the deltas of x, y, w, h of proposals w.r.t ground
    truth bboxes to get regression target.
    This is the inverse function of :func:`delta2bbox`.

    Args:
        proposals (Tensor): Boxes to be transformed, shape (N, ..., 4)
        gt (Tensor): Gt bboxes to be used as base, shape (N, ..., 4)
        means (Sequence[float]): Denormalizing means for delta coordinates
        stds (Sequence[float]): Denormalizing standard deviation for delta
            coordinates

    Returns:
        Tensor: deltas with shape (N, 4), where columns represent dx, dy,
            dw, dh.
    """
    assert proposals.size() == gt.size()

    proposals = proposals.float()
    gt = gt.float()
    px = (proposals[..., 0] + proposals[..., 2]) * 0.5
    py = (proposals[..., 1] + proposals[..., 3]) * 0.5
    pw = proposals[..., 2] - proposals[..., 0]
    ph = proposals[..., 3] - proposals[..., 1]

    gx = (gt[..., 0] + gt[..., 2]) * 0.5
    gy = (gt[..., 1] + gt[..., 3]) * 0.5
    gw = gt[..., 2] - gt[..., 0]
    gh = gt[..., 3] - gt[..., 1]

    dx = (gx - px) / pw
    dy = (gy - py) / ph
    dw = torch.log(gw / pw)
    dh = torch.log(gh / ph)
    deltas = torch.stack([dx, dy, dw, dh], dim=-1)

    means = deltas.new_tensor(means).unsqueeze(0)
    stds = deltas.new_tensor(stds).unsqueeze(0)
    deltas = deltas.sub_(means).div_(stds)

    return deltas


@mmcv.jit(coderize=True)
def delta2bbox(rois,
               deltas,
               means=(0., 0., 0., 0.),
               stds=(1., 1., 1., 1.),
               max_shape=None,
               wh_ratio_clip=16 / 1000,
               clip_border=True,
               add_ctr_clamp=False,
               ctr_clamp=32):
    """Apply deltas to shift/scale base boxes.

    Typically the rois are anchor or proposed bounding boxes and the deltas are
    network outputs used to shift/scale those boxes.
    This is the inverse function of :func:`bbox2delta`.

    Args:
        rois (Tensor): Boxes to be transformed. Has shape (N, 4) or (B, N, 4)
        deltas (Tensor): Encoded offsets with respect to each roi.
            Has shape (B, N, num_classes * 4) or (B, N, 4) or
            (N, num_classes * 4) or (N, 4). Note N = num_anchors * W * H
            when rois is a grid of anchors.Offset encoding follows [1]_.
        means (Sequence[float]): Denormalizing means for delta coordinates
        stds (Sequence[float]): Denormalizing standard deviation for delta
            coordinates
        max_shape (Sequence[int] or torch.Tensor or Sequence[
            Sequence[int]],optional): Maximum bounds for boxes, specifies
            (H, W, C) or (H, W). If rois shape is (B, N, 4), then
            the max_shape should be a Sequence[Sequence[int]]
            and the length of max_shape should also be B.
        wh_ratio_clip (float): Maximum aspect ratio for boxes.
        clip_border (bool, optional): Whether clip the objects outside the
            border of the image. Defaults to True.
        add_ctr_clamp (bool): Whether to add center clamp, when added, the
            predicted box is clamped is its center is too far away from
            the original anchor's center. Only used by YOLOF. Default False.
        ctr_clamp (int): the maximum pixel shift to clamp. Only used by YOLOF.
            Default 32.

    Returns:
        Tensor: Boxes with shape (B, N, num_classes * 4) or (B, N, 4) or
           (N, num_classes * 4) or (N, 4), where 4 represent
           tl_x, tl_y, br_x, br_y.

    References:
        .. [1] https://arxiv.org/abs/1311.2524

    Example:
        >>> rois = torch.Tensor([[ 0.,  0.,  1.,  1.],
        >>>                      [ 0.,  0.,  1.,  1.],
        >>>                      [ 0.,  0.,  1.,  1.],
        >>>                      [ 5.,  5.,  5.,  5.]])
        >>> deltas = torch.Tensor([[  0.,   0.,   0.,   0.],
        >>>                        [  1.,   1.,   1.,   1.],
        >>>                        [  0.,   0.,   2.,  -1.],
        >>>                        [ 0.7, -1.9, -0.5,  0.3]])
        >>> delta2bbox(rois, deltas, max_shape=(32, 32, 3))
        tensor([[0.0000, 0.0000, 1.0000, 1.0000],
                [0.1409, 0.1409, 2.8591, 2.8591],
                [0.0000, 0.3161, 4.1945, 0.6839],
                [5.0000, 5.0000, 5.0000, 5.0000]])
    """
    means = deltas.new_tensor(means).view(1,
                                          -1).repeat(1,
                                                     deltas.size(-1) // 4)
    stds = deltas.new_tensor(stds).view(1, -1).repeat(1, deltas.size(-1) // 4)
    denorm_deltas = deltas * stds + means
    dx = denorm_deltas[..., 0::4]
    dy = denorm_deltas[..., 1::4]
    dw = denorm_deltas[..., 2::4]
    dh = denorm_deltas[..., 3::4]

    x1, y1 = rois[..., 0], rois[..., 1]
    x2, y2 = rois[..., 2], rois[..., 3]
    # Compute center of each roi
    px = ((x1 + x2) * 0.5).unsqueeze(-1).expand_as(dx)
    py = ((y1 + y2) * 0.5).unsqueeze(-1).expand_as(dy)
    # Compute width/height of each roi
    pw = (x2 - x1).unsqueeze(-1).expand_as(dw)
    ph = (y2 - y1).unsqueeze(-1).expand_as(dh)

    dx_width = pw * dx
    dy_height = ph * dy

    max_ratio = np.abs(np.log(wh_ratio_clip))
    if add_ctr_clamp:
        dx_width = torch.clamp(dx_width, max=ctr_clamp, min=-ctr_clamp)
        dy_height = torch.clamp(dy_height, max=ctr_clamp, min=-ctr_clamp)
        dw = torch.clamp(dw, max=max_ratio)
        dh = torch.clamp(dh, max=max_ratio)
    else:
        dw = dw.clamp(min=-max_ratio, max=max_ratio)
        dh = dh.clamp(min=-max_ratio, max=max_ratio)
    # Use exp(network energy) to enlarge/shrink each roi
    gw = pw * dw.exp()
    gh = ph * dh.exp()
    # Use network energy to shift the center of each roi
    gx = px + dx_width
    gy = py + dy_height
    # Convert center-xy/width/height to top-left, bottom-right
    x1 = gx - gw * 0.5
    y1 = gy - gh * 0.5
    x2 = gx + gw * 0.5
    y2 = gy + gh * 0.5
<<<<<<< HEAD
    if clip_border and max_shape is not None:
        x1 = clamp(x1, min=0, max=max_shape[1])
        y1 = clamp(y1, min=0, max=max_shape[0])
        x2 = clamp(x2, min=0, max=max_shape[1])
        y2 = clamp(y2, min=0, max=max_shape[0])
=======

>>>>>>> 5ef56c17
    bboxes = torch.stack([x1, y1, x2, y2], dim=-1).view(deltas.size())

    if clip_border and max_shape is not None:
        # clip bboxes with dynamic `min` and `max` for onnx
        if torch.onnx.is_in_onnx_export():
            from mmdet.core.export import dynamic_clip_for_onnx
            x1, y1, x2, y2 = dynamic_clip_for_onnx(x1, y1, x2, y2, max_shape)
            bboxes = torch.stack([x1, y1, x2, y2], dim=-1).view(deltas.size())
            return bboxes
        if not isinstance(max_shape, torch.Tensor):
            max_shape = x1.new_tensor(max_shape)
        max_shape = max_shape[..., :2].type_as(x1)
        if max_shape.ndim == 2:
            assert bboxes.ndim == 3
            assert max_shape.size(0) == bboxes.size(0)

        min_xy = x1.new_tensor(0)
        max_xy = torch.cat(
            [max_shape] * (deltas.size(-1) // 2),
            dim=-1).flip(-1).unsqueeze(-2)
        bboxes = torch.where(bboxes < min_xy, min_xy, bboxes)
        bboxes = torch.where(bboxes > max_xy, max_xy, bboxes)

    return bboxes<|MERGE_RESOLUTION|>--- conflicted
+++ resolved
@@ -4,7 +4,6 @@
 import torch
 
 from ..builder import BBOX_CODERS
-from ..transforms import clamp
 from .base_bbox_coder import BaseBBoxCoder
 
 
@@ -246,15 +245,7 @@
     y1 = gy - gh * 0.5
     x2 = gx + gw * 0.5
     y2 = gy + gh * 0.5
-<<<<<<< HEAD
-    if clip_border and max_shape is not None:
-        x1 = clamp(x1, min=0, max=max_shape[1])
-        y1 = clamp(y1, min=0, max=max_shape[0])
-        x2 = clamp(x2, min=0, max=max_shape[1])
-        y2 = clamp(y2, min=0, max=max_shape[0])
-=======
-
->>>>>>> 5ef56c17
+
     bboxes = torch.stack([x1, y1, x2, y2], dim=-1).view(deltas.size())
 
     if clip_border and max_shape is not None:
