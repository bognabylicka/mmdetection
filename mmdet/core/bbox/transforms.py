--- conflicted
+++ resolved
@@ -71,10 +71,6 @@
                stds=(1, 1, 1, 1),
                max_shape=None,
                wh_ratio_clip=16 / 1000):
-<<<<<<< HEAD
-    means = deltas.new_tensor(means).view(1, -1).repeat(1, deltas.size(1) // 4)
-    stds = deltas.new_tensor(stds).view(1, -1).repeat(1, deltas.size(1) // 4)
-=======
     """
     Apply deltas to shift/scale base boxes.
 
@@ -113,9 +109,8 @@
                 [0.0000, 0.6321, 7.3891, 0.3679],
                 [5.8967, 2.9251, 5.5033, 3.2749]])
     """
-    means = deltas.new_tensor(means).repeat(1, deltas.size(1) // 4)
-    stds = deltas.new_tensor(stds).repeat(1, deltas.size(1) // 4)
->>>>>>> f96e57d6
+    means = deltas.new_tensor(means).view(1, -1).repeat(1, deltas.size(1) // 4)
+    stds = deltas.new_tensor(stds).view(1, -1).repeat(1, deltas.size(1) // 4)
     denorm_deltas = deltas * stds + means
     dx = denorm_deltas[:, 0::4]
     dy = denorm_deltas[:, 1::4]
@@ -133,15 +128,10 @@
     # Use exp(network energy) to enlarge/shrink each roi
     gw = pw * dw.exp()
     gh = ph * dh.exp()
-<<<<<<< HEAD
+    # Use network energy to shift the center of each roi
     gx = torch.addcmul(px, 1.0, pw, dx)  # gx = px + pw * dx
     gy = torch.addcmul(py, 1.0, ph, dy)  # gy = py + ph * dy
-=======
-    # Use network energy to shift the center of each roi
-    gx = torch.addcmul(px, 1, pw, dx)  # gx = px + pw * dx
-    gy = torch.addcmul(py, 1, ph, dy)  # gy = py + ph * dy
     # Convert center-xy/width/height to top-left, bottom-right
->>>>>>> f96e57d6
     x1 = gx - gw * 0.5 + 0.5
     y1 = gy - gh * 0.5 + 0.5
     x2 = gx + gw * 0.5 - 0.5
