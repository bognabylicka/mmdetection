# Copyright (c) OpenMMLab. All rights reserved.
import copy
import warnings

import numpy as np
import torch
from mmcv import ConfigDict
from mmcv.ops import nms

from ..bbox import bbox_mapping_back


def merge_aug_proposals(aug_proposals, img_metas, cfg):
    """Merge augmented proposals (multiscale, flip, etc.)

    Args:
        aug_proposals (list[Tensor]): proposals from different testing
            schemes, shape (n, 5). Note that they are not rescaled to the
            original image size.

        img_metas (list[dict]): list of image info dict where each dict has:
            'img_shape', 'scale_factor', 'flip', and may also contain
            'filename', 'ori_shape', 'pad_shape', and 'img_norm_cfg'.
            For details on the values of these keys see
            `mmdet/datasets/pipelines/formatting.py:Collect`.

        cfg (dict): rpn test config.

    Returns:
        Tensor: shape (n, 4), proposals corresponding to original image scale.
    """

    cfg = copy.deepcopy(cfg)

    # deprecate arguments warning
    if 'nms' not in cfg or 'max_num' in cfg or 'nms_thr' in cfg:
        warnings.warn(
            'In rpn_proposal or test_cfg, '
            'nms_thr has been moved to a dict named nms as '
            'iou_threshold, max_num has been renamed as max_per_img, '
            'name of original arguments and the way to specify '
            'iou_threshold of NMS will be deprecated.')
    if 'nms' not in cfg:
        cfg.nms = ConfigDict(dict(type='nms', iou_threshold=cfg.nms_thr))
    if 'max_num' in cfg:
        if 'max_per_img' in cfg:
            assert cfg.max_num == cfg.max_per_img, f'You set max_num and ' \
                f'max_per_img at the same time, but get {cfg.max_num} ' \
                f'and {cfg.max_per_img} respectively' \
                f'Please delete max_num which will be deprecated.'
        else:
            cfg.max_per_img = cfg.max_num
    if 'nms_thr' in cfg:
        assert cfg.nms.iou_threshold == cfg.nms_thr, f'You set ' \
            f'iou_threshold in nms and ' \
            f'nms_thr at the same time, but get ' \
            f'{cfg.nms.iou_threshold} and {cfg.nms_thr}' \
            f' respectively. Please delete the nms_thr ' \
            f'which will be deprecated.'

    recovered_proposals = []
    for proposals, img_info in zip(aug_proposals, img_metas):
        img_shape = img_info['img_shape']
        scale_factor = img_info['scale_factor']
        flip = img_info['flip']
        flip_direction = img_info['flip_direction']
        _proposals = proposals.clone()
        _proposals[:, :4] = bbox_mapping_back(_proposals[:, :4], img_shape,
                                              scale_factor, flip,
                                              flip_direction)
        recovered_proposals.append(_proposals)
    aug_proposals = torch.cat(recovered_proposals, dim=0)
    merged_proposals, _ = nms(aug_proposals[:, :4].contiguous(),
                              aug_proposals[:, -1].contiguous(),
                              cfg.nms.iou_threshold)
    scores = merged_proposals[:, 4]
    _, order = scores.sort(0, descending=True)
    num = min(cfg.max_per_img, merged_proposals.shape[0])
    order = order[:num]
    merged_proposals = merged_proposals[order, :]
    return merged_proposals


def merge_aug_bboxes(aug_bboxes, aug_scores, img_metas, rcnn_test_cfg):
    """Merge augmented detection bboxes and scores.

    Args:
        aug_bboxes (list[Tensor]): shape (n, 4*#class)
        aug_scores (list[Tensor] or None): shape (n, #class)
        img_shapes (list[Tensor]): shape (3, ).
        rcnn_test_cfg (dict): rcnn test config.

    Returns:
        tuple: (bboxes, scores)
    """
    recovered_bboxes = []
    for bboxes, img_info in zip(aug_bboxes, img_metas):
        img_shape = img_info[0]['img_shape']
        scale_factor = img_info[0]['scale_factor']
        flip = img_info[0]['flip']
        flip_direction = img_info[0]['flip_direction']
        bboxes = bbox_mapping_back(bboxes, img_shape, scale_factor, flip,
                                   flip_direction)
        recovered_bboxes.append(bboxes)
    bboxes = torch.stack(recovered_bboxes).mean(dim=0)
    if aug_scores is None:
        return bboxes
    else:
        scores = torch.stack(aug_scores).mean(dim=0)
        return bboxes, scores


def merge_aug_scores(aug_scores):
    """Merge augmented bbox scores."""
    if isinstance(aug_scores[0], torch.Tensor):
        return torch.mean(torch.stack(aug_scores), dim=0)
    else:
        return np.mean(aug_scores, axis=0)


def merge_aug_masks(aug_masks, img_metas, rcnn_test_cfg, weights=None):
    """Merge augmented mask prediction.

    Args:
        aug_masks (list[ndarray/Tensor]): shape (n, #class, h, w)
        img_shapes (list[ndarray]): shape (3, ).
        rcnn_test_cfg (dict): rcnn test config.

    Returns:
        ndarray/Tensor: masks
    """
    recovered_masks = []
    for mask, img_info in zip(aug_masks, img_metas):
        flip = img_info[0]['flip']
        if flip:
            flip_direction = img_info[0]['flip_direction']
            if flip_direction == 'horizontal':
                if isinstance(mask, torch.Tensor):
                    mask = mask.flip([3])
                else:
                    mask = mask[:, :, :, ::-1]
            elif flip_direction == 'vertical':
<<<<<<< HEAD
                if isinstance(mask, torch.Tensor):
                    mask = mask.flip([2])
                else:
                    mask = mask[:, :, ::-1, :]
=======
                mask = mask[:, :, ::-1, :]
            elif flip_direction == 'diagonal':
                mask = mask[:, :, :, ::-1]
                mask = mask[:, :, ::-1, :]
>>>>>>> 5ef56c17
            else:
                raise ValueError(
                    f"Invalid flipping direction '{flip_direction}'")
        recovered_masks.append(mask)

    if isinstance(recovered_masks[0], torch.Tensor):
        recovered_masks = torch.stack(recovered_masks, dim=0)
        if weights is None:
            merged_masks = torch.mean(recovered_masks, dim=0, keepdim=False)
        else:
            weights = torch.tensor(weights).to(recovered_masks.device)
            weights_shape = [1, ] * recovered_masks.dim()
            weights_shape[0] = -1
            weights = weights.view(*weights_shape)
            merged_masks = torch.mean(recovered_masks * weights, dim=0, keepdim=False)
    else:
        if weights is None:
            merged_masks = np.mean(recovered_masks, axis=0)
        else:
            merged_masks = np.average(
                np.array(recovered_masks), axis=0, weights=np.array(weights))
    return merged_masks<|MERGE_RESOLUTION|>--- conflicted
+++ resolved
@@ -122,12 +122,12 @@
     """Merge augmented mask prediction.
 
     Args:
-        aug_masks (list[ndarray/Tensor]): shape (n, #class, h, w)
+        aug_masks (list[ndarray]): shape (n, #class, h, w)
         img_shapes (list[ndarray]): shape (3, ).
         rcnn_test_cfg (dict): rcnn test config.
 
     Returns:
-        ndarray/Tensor: masks
+        tuple: (bboxes, scores)
     """
     recovered_masks = []
     for mask, img_info in zip(aug_masks, img_metas):
@@ -135,41 +135,20 @@
         if flip:
             flip_direction = img_info[0]['flip_direction']
             if flip_direction == 'horizontal':
-                if isinstance(mask, torch.Tensor):
-                    mask = mask.flip([3])
-                else:
-                    mask = mask[:, :, :, ::-1]
+                mask = mask[:, :, :, ::-1]
             elif flip_direction == 'vertical':
-<<<<<<< HEAD
-                if isinstance(mask, torch.Tensor):
-                    mask = mask.flip([2])
-                else:
-                    mask = mask[:, :, ::-1, :]
-=======
                 mask = mask[:, :, ::-1, :]
             elif flip_direction == 'diagonal':
                 mask = mask[:, :, :, ::-1]
                 mask = mask[:, :, ::-1, :]
->>>>>>> 5ef56c17
             else:
                 raise ValueError(
                     f"Invalid flipping direction '{flip_direction}'")
         recovered_masks.append(mask)
 
-    if isinstance(recovered_masks[0], torch.Tensor):
-        recovered_masks = torch.stack(recovered_masks, dim=0)
-        if weights is None:
-            merged_masks = torch.mean(recovered_masks, dim=0, keepdim=False)
-        else:
-            weights = torch.tensor(weights).to(recovered_masks.device)
-            weights_shape = [1, ] * recovered_masks.dim()
-            weights_shape[0] = -1
-            weights = weights.view(*weights_shape)
-            merged_masks = torch.mean(recovered_masks * weights, dim=0, keepdim=False)
+    if weights is None:
+        merged_masks = np.mean(recovered_masks, axis=0)
     else:
-        if weights is None:
-            merged_masks = np.mean(recovered_masks, axis=0)
-        else:
-            merged_masks = np.average(
-                np.array(recovered_masks), axis=0, weights=np.array(weights))
+        merged_masks = np.average(
+            np.array(recovered_masks), axis=0, weights=np.array(weights))
     return merged_masks