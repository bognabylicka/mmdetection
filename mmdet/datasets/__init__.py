# Copyright (c) OpenMMLab. All rights reserved.
from .builder import DATASETS, PIPELINES, build_dataloader, build_dataset
from .cityscapes import CityscapesDataset
from .coco import CocoDataset
<<<<<<< HEAD
from .coco_with_text import CocoWithTextDataset
=======
from .coco_panoptic import CocoPanopticDataset
>>>>>>> 5ef56c17
from .custom import CustomDataset
from .dataset_wrappers import (ClassBalancedDataset, ConcatDataset,
                               MultiImageMixDataset, RepeatDataset)
from .deepfashion import DeepFashionDataset
from .lvis import LVISDataset, LVISV1Dataset, LVISV05Dataset
from .samplers import DistributedGroupSampler, DistributedSampler, GroupSampler
from .utils import (NumClassCheckHook, get_loading_pipeline,
                    replace_ImageToTensor)
from .voc import VOCDataset
from .wider_face import WIDERFaceDataset
from .xml_style import XMLDataset

__all__ = [
    'CustomDataset', 'XMLDataset', 'CocoDataset', 'DeepFashionDataset',
    'VOCDataset', 'CityscapesDataset', 'LVISDataset', 'LVISV05Dataset',
    'LVISV1Dataset', 'GroupSampler', 'DistributedGroupSampler',
    'DistributedSampler', 'build_dataloader', 'ConcatDataset', 'RepeatDataset',
    'ClassBalancedDataset', 'WIDERFaceDataset', 'DATASETS', 'PIPELINES',
    'build_dataset', 'replace_ImageToTensor', 'get_loading_pipeline',
<<<<<<< HEAD
    'NumClassCheckHook', 'CocoWithTextDataset'
=======
    'NumClassCheckHook', 'CocoPanopticDataset', 'MultiImageMixDataset'
>>>>>>> 5ef56c17
]<|MERGE_RESOLUTION|>--- conflicted
+++ resolved
@@ -1,12 +1,8 @@
-# Copyright (c) OpenMMLab. All rights reserved.
 from .builder import DATASETS, PIPELINES, build_dataloader, build_dataset
 from .cityscapes import CityscapesDataset
 from .coco import CocoDataset
-<<<<<<< HEAD
 from .coco_with_text import CocoWithTextDataset
-=======
 from .coco_panoptic import CocoPanopticDataset
->>>>>>> 5ef56c17
 from .custom import CustomDataset
 from .dataset_wrappers import (ClassBalancedDataset, ConcatDataset,
                                MultiImageMixDataset, RepeatDataset)
@@ -26,9 +22,5 @@
     'DistributedSampler', 'build_dataloader', 'ConcatDataset', 'RepeatDataset',
     'ClassBalancedDataset', 'WIDERFaceDataset', 'DATASETS', 'PIPELINES',
     'build_dataset', 'replace_ImageToTensor', 'get_loading_pipeline',
-<<<<<<< HEAD
-    'NumClassCheckHook', 'CocoWithTextDataset'
-=======
-    'NumClassCheckHook', 'CocoPanopticDataset', 'MultiImageMixDataset'
->>>>>>> 5ef56c17
+    'NumClassCheckHook', 'CocoWithTextDataset', 'CocoPanopticDataset', 'MultiImageMixDataset'
 ]