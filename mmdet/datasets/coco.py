<<<<<<< HEAD
import copy
=======
# Copyright (c) OpenMMLab. All rights reserved.
>>>>>>> 5ef56c17
import itertools
import logging
import os.path as osp
import tempfile
import warnings
from collections import OrderedDict

import cv2
import mmcv
import numpy as np
from mmcv.utils import print_log
<<<<<<< HEAD
import os
from pycocotools.coco import COCO
from pycocotools.cocoeval import COCOeval
from pycocotools.mask import decode
from terminaltables import AsciiTable

from mmdet.core import eval_recalls
from mmdet.core import text_eval
=======
from terminaltables import AsciiTable

from mmdet.core import eval_recalls
from .api_wrappers import COCO, COCOeval
>>>>>>> 5ef56c17
from .builder import DATASETS
from .custom import CustomDataset


def get_polygon(segm, bbox, return_rect):
    xmin, ymin, xmax, ymax, conf = bbox
    if segm is not None:
        mask = decode(segm)
        contours = cv2.findContours(mask, cv2.RETR_EXTERNAL, cv2.CHAIN_APPROX_NONE)[-2]
        if contours:
            contour = sorted(contours, key=lambda x: -cv2.contourArea(x))[0]
            if return_rect:
                return cv2.boxPoints(cv2.minAreaRect(contour)).reshape(-1), conf
            else:
                return contour.reshape(-1), conf
    contour = [xmin, ymin, xmax, ymin, xmax, ymax, xmin, ymax]

    return contour, conf

@DATASETS.register_module()
class CocoDataset(CustomDataset):

    CLASSES = ('person', 'bicycle', 'car', 'motorcycle', 'airplane', 'bus',
               'train', 'truck', 'boat', 'traffic light', 'fire hydrant',
               'stop sign', 'parking meter', 'bench', 'bird', 'cat', 'dog',
               'horse', 'sheep', 'cow', 'elephant', 'bear', 'zebra', 'giraffe',
               'backpack', 'umbrella', 'handbag', 'tie', 'suitcase', 'frisbee',
               'skis', 'snowboard', 'sports ball', 'kite', 'baseball bat',
               'baseball glove', 'skateboard', 'surfboard', 'tennis racket',
               'bottle', 'wine glass', 'cup', 'fork', 'knife', 'spoon', 'bowl',
               'banana', 'apple', 'sandwich', 'orange', 'broccoli', 'carrot',
               'hot dog', 'pizza', 'donut', 'cake', 'chair', 'couch',
               'potted plant', 'bed', 'dining table', 'toilet', 'tv', 'laptop',
               'mouse', 'remote', 'keyboard', 'cell phone', 'microwave',
               'oven', 'toaster', 'sink', 'refrigerator', 'book', 'clock',
               'vase', 'scissors', 'teddy bear', 'hair drier', 'toothbrush')

    def __init__(self, min_size=None, *args, **kwargs):
        super().__init__(*args, **kwargs)
        self.min_size = min_size

    def load_annotations(self, ann_file):
        """Load annotation from COCO style annotation file.

        Args:
            ann_file (str): Path of annotation file.

        Returns:
            list[dict]: Annotation info from COCO api.
        """

        self.coco = COCO(ann_file)
        # The order of returned `cat_ids` will not
        # change with the order of the CLASSES
        self.cat_ids = self.coco.get_cat_ids(cat_names=self.CLASSES)

        self.cat2label = {cat_id: i for i, cat_id in enumerate(self.cat_ids)}
        self.img_ids = self.coco.get_img_ids()
        data_infos = []
        total_ann_ids = []
        for i in self.img_ids:
            info = self.coco.load_imgs([i])[0]
            info['filename'] = info['file_name']
            data_infos.append(info)
            ann_ids = self.coco.get_ann_ids(img_ids=[i])
            total_ann_ids.extend(ann_ids)
        assert len(set(total_ann_ids)) == len(
            total_ann_ids), f"Annotation ids in '{ann_file}' are not unique!"
        return data_infos

    def get_ann_info(self, idx):
        """Get COCO annotation by index.

        Args:
            idx (int): Index of data.

        Returns:
            dict: Annotation info of specified index.
        """

        img_id = self.data_infos[idx]['id']
        ann_ids = self.coco.get_ann_ids(img_ids=[img_id])
        ann_info = self.coco.load_anns(ann_ids)
        return self._parse_ann_info(self.data_infos[idx], ann_info)

    def get_cat_ids(self, idx):
        """Get COCO category ids by index.

        Args:
            idx (int): Index of data.

        Returns:
            list[int]: All categories in the image of specified index.
        """

        img_id = self.data_infos[idx]['id']
        ann_ids = self.coco.get_ann_ids(img_ids=[img_id])
        ann_info = self.coco.load_anns(ann_ids)
        return [ann['category_id'] for ann in ann_info]

    def _filter_imgs(self, min_size=32):
        """Filter images too small or without ground truths."""
        valid_inds = []
        # obtain images that contain annotation
        ids_with_ann = set(_['image_id'] for _ in self.coco.anns.values())
        # obtain images that contain annotations of the required categories
        ids_in_cat = set()
        for i, class_id in enumerate(self.cat_ids):
            ids_in_cat |= set(self.coco.cat_img_map[class_id])
        # merge the image id sets of the two conditions and use the merged set
        # to filter out images if self.filter_empty_gt=True
        ids_in_cat &= ids_with_ann

        valid_img_ids = []
        for i, img_info in enumerate(self.data_infos):
            img_id = self.img_ids[i]
            if self.filter_empty_gt and img_id not in ids_in_cat:
                continue
            if min(img_info['width'], img_info['height']) >= min_size:
                valid_inds.append(i)
                valid_img_ids.append(img_id)
        self.img_ids = valid_img_ids
        return valid_inds

    def _parse_ann_info(self, img_info, ann_info):
        """Parse bbox and mask annotation.

        Args:
            ann_info (list[dict]): Annotation info of an image.
            with_mask (bool): Whether to parse mask annotations.

        Returns:
            dict: A dict containing the following keys: bboxes, bboxes_ignore,\
                labels, masks, seg_map. "masks" are raw annotations and not \
                decoded into binary masks.
        """
        gt_bboxes = []
        gt_labels = []
        gt_bboxes_ignore = []
        gt_masks_ann = []
        for i, ann in enumerate(ann_info):
            if ann.get('ignore', False):
                continue
            x1, y1, w, h = ann['bbox']
            inter_w = max(0, min(x1 + w, img_info['width']) - max(x1, 0))
            inter_h = max(0, min(y1 + h, img_info['height']) - max(y1, 0))
            if inter_w * inter_h == 0:
                continue
            if ann['area'] <= 0 or w < 1 or h < 1:
                continue
            if self.min_size is not None:
                if w < self.min_size or h < self.min_size:
                    continue
            if ann['category_id'] not in self.cat_ids:
                continue
            bbox = [x1, y1, x1 + w, y1 + h]
            if ann.get('iscrowd', False):
                gt_bboxes_ignore.append(bbox)
            else:
                gt_bboxes.append(bbox)
                gt_labels.append(self.cat2label[ann['category_id']])
                gt_masks_ann.append(ann.get('segmentation', None))

        if gt_bboxes:
            gt_bboxes = np.array(gt_bboxes, dtype=np.float32)
            gt_labels = np.array(gt_labels, dtype=np.int64)
        else:
            gt_bboxes = np.zeros((0, 4), dtype=np.float32)
            gt_labels = np.array([], dtype=np.int64)

        if gt_bboxes_ignore:
            gt_bboxes_ignore = np.array(gt_bboxes_ignore, dtype=np.float32)
        else:
            gt_bboxes_ignore = np.zeros((0, 4), dtype=np.float32)

        seg_map = img_info['filename'].replace('jpg', 'png')

        ann = dict(
            bboxes=gt_bboxes,
            labels=gt_labels,
            bboxes_ignore=gt_bboxes_ignore,
            masks=gt_masks_ann,
            seg_map=seg_map)

        return ann

    def xyxy2xywh(self, bbox):
        """Convert ``xyxy`` style bounding boxes to ``xywh`` style for COCO
        evaluation.

        Args:
            bbox (numpy.ndarray): The bounding boxes, shape (4, ), in
                ``xyxy`` order.

        Returns:
            list[float]: The converted bounding boxes, in ``xywh`` order.
        """

        _bbox = bbox.tolist()
        return [
            _bbox[0],
            _bbox[1],
            _bbox[2] - _bbox[0],
            _bbox[3] - _bbox[1],
        ]

    def _proposal2json(self, results):
        """Convert proposal results to COCO json style."""
        json_results = []
        for idx in range(len(self)):
            img_id = self.img_ids[idx]
            bboxes = results[idx]
            for i in range(bboxes.shape[0]):
                data = dict()
                data['image_id'] = img_id
                data['bbox'] = self.xyxy2xywh(bboxes[i])
                data['score'] = float(bboxes[i][4])
                data['category_id'] = 1
                json_results.append(data)
        return json_results

    def _det2json(self, results):
        """Convert detection results to COCO json style."""
        json_results = []
        for idx in range(len(self)):
            img_id = self.img_ids[idx]
            result = results[idx]
            for label in range(len(result)):
                bboxes = result[label]
                for i in range(bboxes.shape[0]):
                    data = dict()
                    data['image_id'] = img_id
                    data['bbox'] = self.xyxy2xywh(bboxes[i])
                    data['score'] = float(bboxes[i][4])
                    data['category_id'] = self.cat_ids[label]
                    json_results.append(data)
        return json_results

    def _segm2json(self, results):
        """Convert instance segmentation results to COCO json style."""
        bbox_json_results = []
        segm_json_results = []
        for idx in range(len(self)):
            img_id = self.img_ids[idx]
            det, seg = results[idx][:2]
            for label in range(len(det)):
                # bbox results
                bboxes = det[label]
                for i in range(bboxes.shape[0]):
                    data = dict()
                    data['image_id'] = img_id
                    data['bbox'] = self.xyxy2xywh(bboxes[i])
                    data['score'] = float(bboxes[i][4])
                    data['category_id'] = self.cat_ids[label]
                    bbox_json_results.append(data)

                # segm results
                # some detectors use different scores for bbox and mask
                if isinstance(seg, tuple):
                    segms = seg[0][label]
                    mask_score = seg[1][label]
                else:
                    segms = seg[label]
                    mask_score = [bbox[4] for bbox in bboxes]
                for i in range(bboxes.shape[0]):
                    data = dict()
                    data['image_id'] = img_id
                    data['bbox'] = self.xyxy2xywh(bboxes[i])
                    data['score'] = float(mask_score[i])
                    data['category_id'] = self.cat_ids[label]
                    if isinstance(segms[i]['counts'], bytes):
                        segms[i]['counts'] = segms[i]['counts'].decode()
                    data['segmentation'] = segms[i]
                    segm_json_results.append(data)
        return bbox_json_results, segm_json_results

    def results2json(self, results, outfile_prefix):
        """Dump the detection results to a COCO style json file.

        There are 3 types of results: proposals, bbox predictions, mask
        predictions, and they have different data types. This method will
        automatically recognize the type, and dump them to json files.

        Args:
            results (list[list | tuple | ndarray]): Testing results of the
                dataset.
            outfile_prefix (str): The filename prefix of the json files. If the
                prefix is "somepath/xxx", the json files will be named
                "somepath/xxx.bbox.json", "somepath/xxx.segm.json",
                "somepath/xxx.proposal.json".

        Returns:
            dict[str: str]: Possible keys are "bbox", "segm", "proposal", and \
                values are corresponding filenames.
        """
        result_files = dict()
        if isinstance(results[0], list):
            json_results = self._det2json(results)
            result_files['bbox'] = f'{outfile_prefix}.bbox.json'
            result_files['proposal'] = f'{outfile_prefix}.bbox.json'
            mmcv.dump(json_results, result_files['bbox'])
        elif isinstance(results[0], tuple):
            json_results = self._segm2json(results)
            result_files['bbox'] = f'{outfile_prefix}.bbox.json'
            result_files['proposal'] = f'{outfile_prefix}.bbox.json'
            result_files['segm'] = f'{outfile_prefix}.segm.json'
            mmcv.dump(json_results[0], result_files['bbox'])
            mmcv.dump(json_results[1], result_files['segm'])
        elif isinstance(results[0], np.ndarray):
            json_results = self._proposal2json(results)
            result_files['proposal'] = f'{outfile_prefix}.proposal.json'
            mmcv.dump(json_results, result_files['proposal'])
        else:
            raise TypeError('invalid type of results')
        return result_files

    def fast_eval_recall(self, results, proposal_nums, iou_thrs, logger=None):
        gt_bboxes = []
        for i in range(len(self.img_ids)):
            ann_ids = self.coco.get_ann_ids(img_ids=self.img_ids[i])
            ann_info = self.coco.load_anns(ann_ids)
            if len(ann_info) == 0:
                gt_bboxes.append(np.zeros((0, 4)))
                continue
            bboxes = []
            for ann in ann_info:
                if ann.get('ignore', False) or ann['iscrowd']:
                    continue
                x1, y1, w, h = ann['bbox']
                bboxes.append([x1, y1, x1 + w, y1 + h])
            bboxes = np.array(bboxes, dtype=np.float32)
            if bboxes.shape[0] == 0:
                bboxes = np.zeros((0, 4))
            gt_bboxes.append(bboxes)

        recalls = eval_recalls(
            gt_bboxes, results, proposal_nums, iou_thrs, logger=logger)
        ar = recalls.mean(axis=1)
        return ar

    def format_results(self, results, jsonfile_prefix=None, **kwargs):
        """Format the results to json (standard format for COCO evaluation).

        Args:
            results (list[tuple | numpy.ndarray]): Testing results of the
                dataset.
            jsonfile_prefix (str | None): The prefix of json files. It includes
                the file path and the prefix of filename, e.g., "a/b/prefix".
                If not specified, a temp file will be created. Default: None.

        Returns:
            tuple: (result_files, tmp_dir), result_files is a dict containing \
                the json filepaths, tmp_dir is the temporal directory created \
                for saving json files when jsonfile_prefix is not specified.
        """
        assert isinstance(results, list), 'results must be a list'
        assert len(results) == len(self), (
            'The length of results is not equal to the dataset len: {} != {}'.
            format(len(results), len(self)))

        if jsonfile_prefix is None:
            tmp_dir = tempfile.TemporaryDirectory()
            jsonfile_prefix = osp.join(tmp_dir.name, 'results')
        else:
            tmp_dir = None
        result_files = self.results2json(results, jsonfile_prefix)
        return result_files, tmp_dir

    def evaluate(self,
                 results,
                 metric='bbox',
                 logger=None,
                 jsonfile_prefix=None,
                 classwise=False,
                 proposal_nums=(100, 300, 1000),
                 iou_thrs=None,
                 score_thr=-1,
                 metric_items=None):
        """Evaluation in COCO protocol.

        Args:
            results (list[list | tuple]): Testing results of the dataset.
            metric (str | list[str]): Metrics to be evaluated. Options are
                'bbox', 'segm', 'proposal', 'proposal_fast'.
            logger (logging.Logger | str | None): Logger used for printing
                related information during evaluation. Default: None.
            jsonfile_prefix (str | None): The prefix of json files. It includes
                the file path and the prefix of filename, e.g., "a/b/prefix".
                If not specified, a temp file will be created. Default: None.
            classwise (bool): Whether to evaluating the AP for each class.
            proposal_nums (Sequence[int]): Proposal number used for evaluating
                recalls, such as recall@100, recall@1000.
                Default: (100, 300, 1000).
            score_thr (float): Score threshold used to calculate
                f1-score for text detection task.
            iou_thrs (Sequence[float], optional): IoU threshold used for
                evaluating recalls/mAPs. If set to a list, the average of all
                IoUs will also be computed. If not specified, [0.50, 0.55,
                0.60, 0.65, 0.70, 0.75, 0.80, 0.85, 0.90, 0.95] will be used.
                Default: None.
            metric_items (list[str] | str, optional): Metric items that will
                be returned. If not specified, ``['AR@100', 'AR@300',
                'AR@1000', 'AR_s@1000', 'AR_m@1000', 'AR_l@1000' ]`` will be
                used when ``metric=='proposal'``, ``['mAP', 'mAP_50', 'mAP_75',
                'mAP_s', 'mAP_m', 'mAP_l']`` will be used when
                ``metric=='bbox' or metric=='segm'``.

        Returns:
            dict[str, float]: COCO style evaluation metric.
        """

        metrics = metric if isinstance(metric, list) else [metric]
        allowed_metrics = ['bbox', 'segm', 'proposal', 'proposal_fast', 'f1']
        for metric in metrics:
            if metric not in allowed_metrics:
                raise KeyError(f'metric {metric} is not supported')
        if iou_thrs is None:
            iou_thrs = np.linspace(
                .5, 0.95, int(np.round((0.95 - .5) / .05)) + 1, endpoint=True)
        if metric_items is not None:
            if not isinstance(metric_items, list):
                metric_items = [metric_items]

        result_files, tmp_dir = self.format_results(results, jsonfile_prefix)

        eval_results = OrderedDict()
        cocoGt = self.coco
        for metric in metrics:
            cocoGt = copy.deepcopy(self.coco)
            msg = f'Evaluating {metric}...'
            if logger is None:
                msg = '\n' + msg
            print_log(msg, logger=logger)

            if metric == 'proposal_fast':
                ar = self.fast_eval_recall(
                    results, proposal_nums, iou_thrs, logger='silent')
                log_msg = []
                for i, num in enumerate(proposal_nums):
                    eval_results[f'AR@{num}'] = ar[i]
                    log_msg.append(f'\nAR@{num}\t{ar[i]:.4f}')
                log_msg = ''.join(log_msg)
                print_log(log_msg, logger=logger)
                continue

<<<<<<< HEAD
            metric_type = 'bbox' if metric == 'f1' else metric
            if metric_type not in result_files:
                raise KeyError(f'{metric_type} is not in results')
            try:
                cocoDt = cocoGt.loadRes(result_files[metric_type])
=======
            iou_type = 'bbox' if metric == 'proposal' else metric
            if metric not in result_files:
                raise KeyError(f'{metric} is not in results')
            try:
                predictions = mmcv.load(result_files[metric])
                if iou_type == 'segm':
                    # Refer to https://github.com/cocodataset/cocoapi/blob/master/PythonAPI/pycocotools/coco.py#L331  # noqa
                    # When evaluating mask AP, if the results contain bbox,
                    # cocoapi will use the box area instead of the mask area
                    # for calculating the instance area. Though the overall AP
                    # is not affected, this leads to different
                    # small/medium/large mask AP results.
                    for x in predictions:
                        x.pop('bbox')
                    warnings.simplefilter('once')
                    warnings.warn(
                        'The key "bbox" is deleted for more accurate mask AP '
                        'of small/medium/large instances since v2.12.0. This '
                        'does not change the overall mAP calculation.',
                        UserWarning)
                cocoDt = cocoGt.loadRes(predictions)
>>>>>>> 5ef56c17
            except IndexError:
                print_log(
                    'The testing results of the whole dataset is empty.',
                    logger=logger,
                    level=logging.ERROR)
                break

<<<<<<< HEAD
            iou_type = 'bbox' if metric in {'proposal', 'f1'} else metric
=======
>>>>>>> 5ef56c17
            cocoEval = COCOeval(cocoGt, cocoDt, iou_type)
            cocoEval.params.catIds = self.cat_ids
            cocoEval.params.imgIds = self.img_ids
            cocoEval.params.maxDets = list(proposal_nums)
            cocoEval.params.iouThrs = iou_thrs
            # mapping of cocoEval.stats
            coco_metric_names = {
                'mAP': 0,
                'mAP_50': 1,
                'mAP_75': 2,
                'mAP_s': 3,
                'mAP_m': 4,
                'mAP_l': 5,
                'AR@100': 6,
                'AR@300': 7,
                'AR@1000': 8,
                'AR_s@1000': 9,
                'AR_m@1000': 10,
                'AR_l@1000': 11
            }
            if metric_items is not None:
                for metric_item in metric_items:
                    if metric_item not in coco_metric_names:
                        raise KeyError(
                            f'metric item {metric_item} is not supported')

            if metric == 'proposal':
                cocoEval.params.useCats = 0
                cocoEval.evaluate()
                cocoEval.accumulate()
                cocoEval.summarize()
                if metric_items is None:
                    metric_items = [
                        'AR@100', 'AR@300', 'AR@1000', 'AR_s@1000',
                        'AR_m@1000', 'AR_l@1000'
                    ]

                for item in metric_items:
                    val = float(
                        f'{cocoEval.stats[coco_metric_names[item]]:.3f}')
                    eval_results[item] = val
            else:
                if metric == 'f1':
                    predictions = []
                    for res in results:
                        if isinstance(res[0], list):
                            boxes = res[0][0]
                            segms = res[1][0]
                        else:
                            boxes = res[0]
                            segms = [None for _ in boxes]

                        per_image_predictions = []

                        for bbox, segm in zip(boxes, segms):
                            contour, conf = get_polygon(segm, bbox, return_rect=True)
                            per_image_predictions.append({
                                'segmentation': contour,
                                'score': conf,
                            })

                        predictions.append(per_image_predictions)

                    gt_annotations = cocoEval.cocoGt.imgToAnns
                    recall, precision, hmean, _ = text_eval(
                        predictions, gt_annotations, score_thr,
                        show_recall_graph=False,
                        use_transcriptions=False)
                    print('Text detection recall={:.4f} precision={:.4f} hmean={:.4f}'.
                          format(recall, precision, hmean))
                    eval_results[metric + '/hmean'] = float(f'{hmean:.3f}')
                    eval_results[metric + '/precision'] = float(f'{precision:.3f}')
                    eval_results[metric + '/recall'] = float(f'{recall:.3f}')
                    continue

                cocoEval.evaluate()
                cocoEval.accumulate()
                cocoEval.summarize()

                if classwise:  # Compute per-category AP
                    # Compute per-category AP
                    # from https://github.com/facebookresearch/detectron2/
                    precisions = cocoEval.eval['precision']
                    # precision: (iou, recall, cls, area range, max dets)
                    assert len(self.cat_ids) == precisions.shape[2]

                    results_per_category = []
                    for idx, catId in enumerate(self.cat_ids):
                        # area range index 0: all area ranges
                        # max dets index -1: typically 100 per image
                        nm = self.coco.loadCats(catId)[0]
                        precision = precisions[:, :, idx, 0, -1]
                        precision = precision[precision > -1]
                        if precision.size:
                            ap = np.mean(precision)
                        else:
                            ap = float('nan')
                        results_per_category.append(
                            (f'{nm["name"]}', f'{float(ap):0.3f}'))

                    num_columns = min(6, len(results_per_category) * 2)
                    results_flatten = list(
                        itertools.chain(*results_per_category))
                    headers = ['category', 'AP'] * (num_columns // 2)
                    results_2d = itertools.zip_longest(*[
                        results_flatten[i::num_columns]
                        for i in range(num_columns)
                    ])
                    table_data = [headers]
                    table_data += [result for result in results_2d]
                    table = AsciiTable(table_data)
                    print_log('\n' + table.table, logger=logger)

                if metric_items is None:
                    metric_items = [
                        'mAP', 'mAP_50', 'mAP_75', 'mAP_s', 'mAP_m', 'mAP_l'
                    ]

                for metric_item in metric_items:
                    key = f'{metric}_{metric_item}'
                    val = float(
                        f'{cocoEval.stats[coco_metric_names[metric_item]]:.3f}'
                    )
                    eval_results[key] = val
                ap = cocoEval.stats[:6]
                eval_results[f'{metric}_mAP_copypaste'] = (
                    f'{ap[0]:.3f} {ap[1]:.3f} {ap[2]:.3f} {ap[3]:.3f} '
                    f'{ap[4]:.3f} {ap[5]:.3f}')
        if tmp_dir is not None:
            tmp_dir.cleanup()
        return eval_results


@DATASETS.register_module()
class ConcatenatedCocoDataset(CocoDataset):
    def __init__(self, concatenated_dataset):
        for dataset in concatenated_dataset.datasets:
            assert isinstance(dataset, CocoDataset), type(dataset)
            assert dataset.cat_ids == concatenated_dataset.datasets[0].cat_ids
            assert dataset.cat2label == concatenated_dataset.datasets[0].cat2label
            assert str(dataset.pipeline) == str(concatenated_dataset.datasets[0].pipeline), f'{dataset.pipeline}'
            assert dataset.proposals == concatenated_dataset.datasets[0].proposals

        self.CLASSES = concatenated_dataset.datasets[0].CLASSES
        self.test_mode = concatenated_dataset.datasets[0].test_mode
        self.filter_empty_gt = concatenated_dataset.datasets[0].filter_empty_gt
        self.cat_ids = concatenated_dataset.datasets[0].cat_ids
        self.cat2label = concatenated_dataset.datasets[0].cat2label
        self.pipeline = concatenated_dataset.datasets[0].pipeline
        self.proposals = concatenated_dataset.datasets[0].proposals
        self.img_ids = []
        self.data_infos = []
        self.flag = None
        self.ann_infos = []
        self.img_prefix = None
        self.seg_prefix = None
        self.proposal_file = None
        self.coco = None
        self.min_size = concatenated_dataset.datasets[0].min_size

        for dataset in concatenated_dataset.datasets:
            img_shift = 0 if not self.img_ids else max(self.img_ids) + 1

            for img_id in dataset.img_ids:
                self.img_ids.append(img_id + img_shift)

            for im_info in dataset.data_infos:
                im_info = dict(im_info)
                im_info['id'] += img_shift
                im_info['filename'] = os.path.join(dataset.img_prefix, im_info['filename'])
                self.data_infos.append(im_info)

            if self.coco is None:
                self.coco = dataset.coco
                self.coco.dataset = {'images': dataset.coco.dataset['images'],
                                     'categories': dataset.coco.dataset['categories']}
            else:
                for cat in dataset.coco.catToImgs:
                    self.coco.catToImgs[cat].extend([img_id + img_shift for img_id in dataset.coco.catToImgs[cat]])

                ann_shift = max(self.coco.anns) + 1
                for k, v in dataset.coco.anns.items():
                    v['image_id'] += img_shift
                    v['id'] += ann_shift
                    self.coco.anns[k + ann_shift] = v

                for k, v in dataset.coco.imgs.items():
                    v['id'] += img_shift
                    self.coco.imgs[k + img_shift] = v

                for k, v in dataset.coco.imgToAnns.items():
                    # indices in annotations have been changed above
                    self.coco.imgToAnns[k + img_shift] = v

                for v in dataset.coco.dataset['images']:
                    v['id'] += img_shift
                    self.coco.dataset['images'].append(v)

            if hasattr(dataset, 'flag'):
                if self.flag is None:
                    self.flag = dataset.flag
                else:
                    self.flag = np.concatenate([self.flag, dataset.flag], axis=0)

            if dataset.min_size != self.min_size:
                raise Exception(f'Different min_size values are met {self.min_size} and {dataset.min_size}')<|MERGE_RESOLUTION|>--- conflicted
+++ resolved
@@ -1,8 +1,4 @@
-<<<<<<< HEAD
-import copy
-=======
 # Copyright (c) OpenMMLab. All rights reserved.
->>>>>>> 5ef56c17
 import itertools
 import logging
 import os.path as osp
@@ -10,43 +6,16 @@
 import warnings
 from collections import OrderedDict
 
-import cv2
 import mmcv
 import numpy as np
 from mmcv.utils import print_log
-<<<<<<< HEAD
-import os
-from pycocotools.coco import COCO
-from pycocotools.cocoeval import COCOeval
-from pycocotools.mask import decode
-from terminaltables import AsciiTable
-
-from mmdet.core import eval_recalls
-from mmdet.core import text_eval
-=======
 from terminaltables import AsciiTable
 
 from mmdet.core import eval_recalls
 from .api_wrappers import COCO, COCOeval
->>>>>>> 5ef56c17
 from .builder import DATASETS
 from .custom import CustomDataset
 
-
-def get_polygon(segm, bbox, return_rect):
-    xmin, ymin, xmax, ymax, conf = bbox
-    if segm is not None:
-        mask = decode(segm)
-        contours = cv2.findContours(mask, cv2.RETR_EXTERNAL, cv2.CHAIN_APPROX_NONE)[-2]
-        if contours:
-            contour = sorted(contours, key=lambda x: -cv2.contourArea(x))[0]
-            if return_rect:
-                return cv2.boxPoints(cv2.minAreaRect(contour)).reshape(-1), conf
-            else:
-                return contour.reshape(-1), conf
-    contour = [xmin, ymin, xmax, ymin, xmax, ymax, xmin, ymax]
-
-    return contour, conf
 
 @DATASETS.register_module()
 class CocoDataset(CustomDataset):
@@ -66,10 +35,6 @@
                'oven', 'toaster', 'sink', 'refrigerator', 'book', 'clock',
                'vase', 'scissors', 'teddy bear', 'hair drier', 'toothbrush')
 
-    def __init__(self, min_size=None, *args, **kwargs):
-        super().__init__(*args, **kwargs)
-        self.min_size = min_size
-
     def load_annotations(self, ann_file):
         """Load annotation from COCO style annotation file.
 
@@ -179,9 +144,6 @@
                 continue
             if ann['area'] <= 0 or w < 1 or h < 1:
                 continue
-            if self.min_size is not None:
-                if w < self.min_size or h < self.min_size:
-                    continue
             if ann['category_id'] not in self.cat_ids:
                 continue
             bbox = [x1, y1, x1 + w, y1 + h]
@@ -273,7 +235,7 @@
         segm_json_results = []
         for idx in range(len(self)):
             img_id = self.img_ids[idx]
-            det, seg = results[idx][:2]
+            det, seg = results[idx]
             for label in range(len(det)):
                 # bbox results
                 bboxes = det[label]
@@ -405,7 +367,6 @@
                  classwise=False,
                  proposal_nums=(100, 300, 1000),
                  iou_thrs=None,
-                 score_thr=-1,
                  metric_items=None):
         """Evaluation in COCO protocol.
 
@@ -422,8 +383,6 @@
             proposal_nums (Sequence[int]): Proposal number used for evaluating
                 recalls, such as recall@100, recall@1000.
                 Default: (100, 300, 1000).
-            score_thr (float): Score threshold used to calculate
-                f1-score for text detection task.
             iou_thrs (Sequence[float], optional): IoU threshold used for
                 evaluating recalls/mAPs. If set to a list, the average of all
                 IoUs will also be computed. If not specified, [0.50, 0.55,
@@ -441,7 +400,7 @@
         """
 
         metrics = metric if isinstance(metric, list) else [metric]
-        allowed_metrics = ['bbox', 'segm', 'proposal', 'proposal_fast', 'f1']
+        allowed_metrics = ['bbox', 'segm', 'proposal', 'proposal_fast']
         for metric in metrics:
             if metric not in allowed_metrics:
                 raise KeyError(f'metric {metric} is not supported')
@@ -457,7 +416,6 @@
         eval_results = OrderedDict()
         cocoGt = self.coco
         for metric in metrics:
-            cocoGt = copy.deepcopy(self.coco)
             msg = f'Evaluating {metric}...'
             if logger is None:
                 msg = '\n' + msg
@@ -474,13 +432,6 @@
                 print_log(log_msg, logger=logger)
                 continue
 
-<<<<<<< HEAD
-            metric_type = 'bbox' if metric == 'f1' else metric
-            if metric_type not in result_files:
-                raise KeyError(f'{metric_type} is not in results')
-            try:
-                cocoDt = cocoGt.loadRes(result_files[metric_type])
-=======
             iou_type = 'bbox' if metric == 'proposal' else metric
             if metric not in result_files:
                 raise KeyError(f'{metric} is not in results')
@@ -502,7 +453,6 @@
                         'does not change the overall mAP calculation.',
                         UserWarning)
                 cocoDt = cocoGt.loadRes(predictions)
->>>>>>> 5ef56c17
             except IndexError:
                 print_log(
                     'The testing results of the whole dataset is empty.',
@@ -510,10 +460,6 @@
                     level=logging.ERROR)
                 break
 
-<<<<<<< HEAD
-            iou_type = 'bbox' if metric in {'proposal', 'f1'} else metric
-=======
->>>>>>> 5ef56c17
             cocoEval = COCOeval(cocoGt, cocoDt, iou_type)
             cocoEval.params.catIds = self.cat_ids
             cocoEval.params.imgIds = self.img_ids
@@ -556,43 +502,9 @@
                         f'{cocoEval.stats[coco_metric_names[item]]:.3f}')
                     eval_results[item] = val
             else:
-                if metric == 'f1':
-                    predictions = []
-                    for res in results:
-                        if isinstance(res[0], list):
-                            boxes = res[0][0]
-                            segms = res[1][0]
-                        else:
-                            boxes = res[0]
-                            segms = [None for _ in boxes]
-
-                        per_image_predictions = []
-
-                        for bbox, segm in zip(boxes, segms):
-                            contour, conf = get_polygon(segm, bbox, return_rect=True)
-                            per_image_predictions.append({
-                                'segmentation': contour,
-                                'score': conf,
-                            })
-
-                        predictions.append(per_image_predictions)
-
-                    gt_annotations = cocoEval.cocoGt.imgToAnns
-                    recall, precision, hmean, _ = text_eval(
-                        predictions, gt_annotations, score_thr,
-                        show_recall_graph=False,
-                        use_transcriptions=False)
-                    print('Text detection recall={:.4f} precision={:.4f} hmean={:.4f}'.
-                          format(recall, precision, hmean))
-                    eval_results[metric + '/hmean'] = float(f'{hmean:.3f}')
-                    eval_results[metric + '/precision'] = float(f'{precision:.3f}')
-                    eval_results[metric + '/recall'] = float(f'{recall:.3f}')
-                    continue
-
                 cocoEval.evaluate()
                 cocoEval.accumulate()
                 cocoEval.summarize()
-
                 if classwise:  # Compute per-category AP
                     # Compute per-category AP
                     # from https://github.com/facebookresearch/detectron2/
@@ -644,79 +556,4 @@
                     f'{ap[4]:.3f} {ap[5]:.3f}')
         if tmp_dir is not None:
             tmp_dir.cleanup()
-        return eval_results
-
-
-@DATASETS.register_module()
-class ConcatenatedCocoDataset(CocoDataset):
-    def __init__(self, concatenated_dataset):
-        for dataset in concatenated_dataset.datasets:
-            assert isinstance(dataset, CocoDataset), type(dataset)
-            assert dataset.cat_ids == concatenated_dataset.datasets[0].cat_ids
-            assert dataset.cat2label == concatenated_dataset.datasets[0].cat2label
-            assert str(dataset.pipeline) == str(concatenated_dataset.datasets[0].pipeline), f'{dataset.pipeline}'
-            assert dataset.proposals == concatenated_dataset.datasets[0].proposals
-
-        self.CLASSES = concatenated_dataset.datasets[0].CLASSES
-        self.test_mode = concatenated_dataset.datasets[0].test_mode
-        self.filter_empty_gt = concatenated_dataset.datasets[0].filter_empty_gt
-        self.cat_ids = concatenated_dataset.datasets[0].cat_ids
-        self.cat2label = concatenated_dataset.datasets[0].cat2label
-        self.pipeline = concatenated_dataset.datasets[0].pipeline
-        self.proposals = concatenated_dataset.datasets[0].proposals
-        self.img_ids = []
-        self.data_infos = []
-        self.flag = None
-        self.ann_infos = []
-        self.img_prefix = None
-        self.seg_prefix = None
-        self.proposal_file = None
-        self.coco = None
-        self.min_size = concatenated_dataset.datasets[0].min_size
-
-        for dataset in concatenated_dataset.datasets:
-            img_shift = 0 if not self.img_ids else max(self.img_ids) + 1
-
-            for img_id in dataset.img_ids:
-                self.img_ids.append(img_id + img_shift)
-
-            for im_info in dataset.data_infos:
-                im_info = dict(im_info)
-                im_info['id'] += img_shift
-                im_info['filename'] = os.path.join(dataset.img_prefix, im_info['filename'])
-                self.data_infos.append(im_info)
-
-            if self.coco is None:
-                self.coco = dataset.coco
-                self.coco.dataset = {'images': dataset.coco.dataset['images'],
-                                     'categories': dataset.coco.dataset['categories']}
-            else:
-                for cat in dataset.coco.catToImgs:
-                    self.coco.catToImgs[cat].extend([img_id + img_shift for img_id in dataset.coco.catToImgs[cat]])
-
-                ann_shift = max(self.coco.anns) + 1
-                for k, v in dataset.coco.anns.items():
-                    v['image_id'] += img_shift
-                    v['id'] += ann_shift
-                    self.coco.anns[k + ann_shift] = v
-
-                for k, v in dataset.coco.imgs.items():
-                    v['id'] += img_shift
-                    self.coco.imgs[k + img_shift] = v
-
-                for k, v in dataset.coco.imgToAnns.items():
-                    # indices in annotations have been changed above
-                    self.coco.imgToAnns[k + img_shift] = v
-
-                for v in dataset.coco.dataset['images']:
-                    v['id'] += img_shift
-                    self.coco.dataset['images'].append(v)
-
-            if hasattr(dataset, 'flag'):
-                if self.flag is None:
-                    self.flag = dataset.flag
-                else:
-                    self.flag = np.concatenate([self.flag, dataset.flag], axis=0)
-
-            if dataset.min_size != self.min_size:
-                raise Exception(f'Different min_size values are met {self.min_size} and {dataset.min_size}')+        return eval_results