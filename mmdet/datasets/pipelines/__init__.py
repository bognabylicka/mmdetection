# Copyright (c) OpenMMLab. All rights reserved.
from .auto_augment import (AutoAugment, BrightnessTransform, ColorTransform,
                           ContrastTransform, EqualizeTransform, Rotate, Shear,
                           Translate)
from .compose import Compose
from .copy_paste_aug import CopyPaste
from .formating import (Collect, DefaultFormatBundle, ImageToTensor,
                        ToDataContainer, ToTensor, Transpose, to_tensor)
from .instaboost import InstaBoost
from .loading import (LoadAnnotations, LoadImageFromFile, LoadImageFromWebcam,
                      LoadMultiChannelImageFromFiles, LoadProposals)
from .test_time_aug import MultiScaleFlipAug
from .transforms import (Albu, CutOut, Expand, MinIoURandomCrop, MixUp, Mosaic,
                         Normalize, Pad, PhotoMetricDistortion, RandomAffine,
                         RandomCenterCropPad, RandomCrop, RandomFlip,
                         RandomShift, Resize, SegRescale)

__all__ = [
    'Compose', 'to_tensor', 'ToTensor', 'ImageToTensor', 'ToDataContainer',
    'Transpose', 'Collect', 'DefaultFormatBundle', 'LoadAnnotations',
    'LoadImageFromFile', 'LoadImageFromWebcam',
    'LoadMultiChannelImageFromFiles', 'LoadProposals', 'MultiScaleFlipAug',
    'Resize', 'RandomFlip', 'Pad', 'RandomCrop', 'Normalize', 'SegRescale',
    'MinIoURandomCrop', 'Expand', 'PhotoMetricDistortion', 'Albu',
    'InstaBoost', 'RandomCenterCropPad', 'AutoAugment', 'CutOut', 'Shear',
    'Rotate', 'ColorTransform', 'EqualizeTransform', 'BrightnessTransform',
<<<<<<< HEAD
    'ContrastTransform', 'Translate', 'CopyPaste'
=======
    'ContrastTransform', 'Translate', 'RandomShift', 'Mosaic', 'MixUp',
    'RandomAffine'
>>>>>>> 5ef56c17
]<|MERGE_RESOLUTION|>--- conflicted
+++ resolved
@@ -1,4 +1,3 @@
-# Copyright (c) OpenMMLab. All rights reserved.
 from .auto_augment import (AutoAugment, BrightnessTransform, ColorTransform,
                            ContrastTransform, EqualizeTransform, Rotate, Shear,
                            Translate)
@@ -24,10 +23,6 @@
     'MinIoURandomCrop', 'Expand', 'PhotoMetricDistortion', 'Albu',
     'InstaBoost', 'RandomCenterCropPad', 'AutoAugment', 'CutOut', 'Shear',
     'Rotate', 'ColorTransform', 'EqualizeTransform', 'BrightnessTransform',
-<<<<<<< HEAD
-    'ContrastTransform', 'Translate', 'CopyPaste'
-=======
-    'ContrastTransform', 'Translate', 'RandomShift', 'Mosaic', 'MixUp',
+    'ContrastTransform', 'Translate', 'CopyPaste', 'RandomShift', 'Mosaic', 'MixUp',
     'RandomAffine'
->>>>>>> 5ef56c17
 ]