# Copyright (c) OpenMMLab. All rights reserved.
import torch
import torch.nn as nn
from mmcv.runner import force_fp32

from mmdet.core import (anchor_inside_flags, build_anchor_generator,
                        build_assigner, build_bbox_coder, build_sampler,
                        images_to_levels, multi_apply, multiclass_nms, unmap)
from mmdet.core.utils.misc import topk
from ..builder import HEADS, build_loss
from .base_dense_head import BaseDenseHead
from .dense_test_mixins import BBoxTestMixin


@HEADS.register_module()
class AnchorHead(BaseDenseHead, BBoxTestMixin):
    """Anchor-based head (RPN, RetinaNet, SSD, etc.).

    Args:
        num_classes (int): Number of categories excluding the background
            category.
        in_channels (int): Number of channels in the input feature map.
        feat_channels (int): Number of hidden channels. Used in child classes.
        anchor_generator (dict): Config dict for anchor generator
        bbox_coder (dict): Config of bounding box coder.
        reg_decoded_bbox (bool): If true, the regression loss would be
            applied directly on decoded bounding boxes, converting both
            the predicted boxes and regression targets to absolute
            coordinates format. Default False. It should be `True` when
            using `IoULoss`, `GIoULoss`, or `DIoULoss` in the bbox head.
        loss_cls (dict): Config of classification loss.
        loss_bbox (dict): Config of localization loss.
        train_cfg (dict): Training config of anchor head.
        test_cfg (dict): Testing config of anchor head.
        init_cfg (dict or list[dict], optional): Initialization config dict.
    """  # noqa: W605

    def __init__(self,
                 num_classes,
                 in_channels,
                 feat_channels=256,
                 anchor_generator=dict(
                     type='AnchorGenerator',
                     scales=[8, 16, 32],
                     ratios=[0.5, 1.0, 2.0],
                     strides=[4, 8, 16, 32, 64]),
                 bbox_coder=dict(
                     type='DeltaXYWHBBoxCoder',
                     clip_border=True,
                     target_means=(.0, .0, .0, .0),
                     target_stds=(1.0, 1.0, 1.0, 1.0)),
                 reg_decoded_bbox=False,
                 loss_cls=dict(
                     type='CrossEntropyLoss',
                     use_sigmoid=True,
                     loss_weight=1.0),
                 loss_bbox=dict(
                     type='SmoothL1Loss', beta=1.0 / 9.0, loss_weight=1.0),
                 train_cfg=None,
                 test_cfg=None,
                 init_cfg=dict(type='Normal', layer='Conv2d', std=0.01)):
        super(AnchorHead, self).__init__(init_cfg)
        self.in_channels = in_channels
        self.num_classes = num_classes
        self.feat_channels = feat_channels
        self.use_sigmoid_cls = loss_cls.get('use_sigmoid', False)
        # TODO better way to determine whether sample or not
        self.sampling = loss_cls['type'] not in [
            'FocalLoss', 'GHMC', 'QualityFocalLoss'
        ]
        if self.use_sigmoid_cls:
            self.cls_out_channels = num_classes
        else:
            self.cls_out_channels = num_classes + 1

        if self.cls_out_channels <= 0:
            raise ValueError(f'num_classes={num_classes} is too small')
        self.reg_decoded_bbox = reg_decoded_bbox

        self.bbox_coder = build_bbox_coder(bbox_coder)
        self.loss_cls = build_loss(loss_cls)
        self.loss_bbox = build_loss(loss_bbox)
        self.train_cfg = train_cfg
        self.test_cfg = test_cfg
        if self.train_cfg:
            self.assigner = build_assigner(self.train_cfg.assigner)
            # use PseudoSampler when sampling is False
            if self.sampling and hasattr(self.train_cfg, 'sampler'):
                sampler_cfg = self.train_cfg.sampler
            else:
                sampler_cfg = dict(type='PseudoSampler')
            self.sampler = build_sampler(sampler_cfg, context=self)
        self.fp16_enabled = False

        self.anchor_generator = build_anchor_generator(anchor_generator)
        # usually the numbers of anchors for each level are the same
        # except SSD detectors
        self.num_anchors = self.anchor_generator.num_base_anchors[0]
        self._init_layers()

    def _init_layers(self):
        """Initialize layers of the head."""
        self.conv_cls = nn.Conv2d(self.in_channels,
                                  self.num_anchors * self.cls_out_channels, 1)
        self.conv_reg = nn.Conv2d(self.in_channels, self.num_anchors * 4, 1)

    def forward_single(self, x):
        """Forward feature of a single scale level.

        Args:
            x (Tensor): Features of a single scale level.

        Returns:
            tuple:
                cls_score (Tensor): Cls scores for a single scale level \
                    the channels number is num_anchors * num_classes.
                bbox_pred (Tensor): Box energies / deltas for a single scale \
                    level, the channels number is num_anchors * 4.
        """
        cls_score = self.conv_cls(x)
        bbox_pred = self.conv_reg(x)
        return cls_score, bbox_pred

    def forward(self, feats):
        """Forward features from the upstream network.

        Args:
            feats (tuple[Tensor]): Features from the upstream network, each is
                a 4D-tensor.

        Returns:
            tuple: A tuple of classification scores and bbox prediction.

                - cls_scores (list[Tensor]): Classification scores for all \
                    scale levels, each is a 4D-tensor, the channels number \
                    is num_anchors * num_classes.
                - bbox_preds (list[Tensor]): Box energies / deltas for all \
                    scale levels, each is a 4D-tensor, the channels number \
                    is num_anchors * 4.
        """
        return multi_apply(self.forward_single, feats)

    def get_anchors(self, featmap_sizes, img_metas, device='cuda'):
        """Get anchors according to feature map sizes.

        Args:
            featmap_sizes (list[tuple]): Multi-level feature map sizes.
            img_metas (list[dict]): Image meta info.
            device (torch.device | str): Device for returned tensors

        Returns:
            tuple:
                anchor_list (list[Tensor]): Anchors of each image.
                valid_flag_list (list[Tensor]): Valid flags of each image.
        """
        num_imgs = len(img_metas)

        # since feature map sizes of all images are the same, we only compute
        # anchors for one time
        multi_level_anchors = self.anchor_generator.grid_anchors(
            featmap_sizes, device)
        anchor_list = [multi_level_anchors for _ in range(num_imgs)]

        # for each image, we compute valid flags of multi level anchors
        valid_flag_list = []
        for img_id, img_meta in enumerate(img_metas):
            multi_level_flags = self.anchor_generator.valid_flags(
                featmap_sizes, img_meta['pad_shape'], device)
            valid_flag_list.append(multi_level_flags)

        return anchor_list, valid_flag_list

    def _get_targets_single(self,
                            flat_anchors,
                            valid_flags,
                            gt_bboxes,
                            gt_bboxes_ignore,
                            gt_labels,
                            img_meta,
                            label_channels=1,
                            unmap_outputs=True):
        """Compute regression and classification targets for anchors in a
        single image.

        Args:
            flat_anchors (Tensor): Multi-level anchors of the image, which are
                concatenated into a single tensor of shape (num_anchors ,4)
            valid_flags (Tensor): Multi level valid flags of the image,
                which are concatenated into a single tensor of
                    shape (num_anchors,).
            gt_bboxes (Tensor): Ground truth bboxes of the image,
                shape (num_gts, 4).
            gt_bboxes_ignore (Tensor): Ground truth bboxes to be
                ignored, shape (num_ignored_gts, 4).
            img_meta (dict): Meta info of the image.
            gt_labels (Tensor): Ground truth labels of each box,
                shape (num_gts,).
            label_channels (int): Channel of label.
            unmap_outputs (bool): Whether to map outputs back to the original
                set of anchors.

        Returns:
            tuple:
                labels_list (list[Tensor]): Labels of each level
                label_weights_list (list[Tensor]): Label weights of each level
                bbox_targets_list (list[Tensor]): BBox targets of each level
                bbox_weights_list (list[Tensor]): BBox weights of each level
                num_total_pos (int): Number of positive samples in all images
                num_total_neg (int): Number of negative samples in all images
        """
        inside_flags = anchor_inside_flags(flat_anchors, valid_flags,
                                           img_meta['img_shape'][:2],
                                           self.train_cfg.allowed_border)
        if not inside_flags.any():
            return (None, ) * 7
        # assign gt and sample anchors
        anchors = flat_anchors[inside_flags, :]

        assign_result = self.assigner.assign(
            anchors, gt_bboxes, gt_bboxes_ignore,
            None if self.sampling else gt_labels)
        sampling_result = self.sampler.sample(assign_result, anchors,
                                              gt_bboxes)

        num_valid_anchors = anchors.shape[0]
        bbox_targets = torch.zeros_like(anchors)
        bbox_weights = torch.zeros_like(anchors)
        labels = anchors.new_full((num_valid_anchors, ),
                                  self.num_classes,
                                  dtype=torch.long)
        label_weights = anchors.new_zeros(num_valid_anchors, dtype=torch.float)

        pos_inds = sampling_result.pos_inds
        neg_inds = sampling_result.neg_inds
        if len(pos_inds) > 0:
            if not self.reg_decoded_bbox:
                pos_bbox_targets = self.bbox_coder.encode(
                    sampling_result.pos_bboxes, sampling_result.pos_gt_bboxes)
            else:
                pos_bbox_targets = sampling_result.pos_gt_bboxes
            bbox_targets[pos_inds, :] = pos_bbox_targets
            bbox_weights[pos_inds, :] = 1.0
            if gt_labels is None:
                # Only rpn gives gt_labels as None
                # Foreground is the first class since v2.5.0
                labels[pos_inds] = 0
            else:
                labels[pos_inds] = gt_labels[
                    sampling_result.pos_assigned_gt_inds]
            if self.train_cfg.pos_weight <= 0:
                label_weights[pos_inds] = 1.0
            else:
                label_weights[pos_inds] = self.train_cfg.pos_weight
        if len(neg_inds) > 0:
            label_weights[neg_inds] = 1.0

        # map up to original set of anchors
        if unmap_outputs:
            num_total_anchors = flat_anchors.size(0)
            labels = unmap(
                labels, num_total_anchors, inside_flags,
                fill=self.num_classes)  # fill bg label
            label_weights = unmap(label_weights, num_total_anchors,
                                  inside_flags)
            bbox_targets = unmap(bbox_targets, num_total_anchors, inside_flags)
            bbox_weights = unmap(bbox_weights, num_total_anchors, inside_flags)

        return (labels, label_weights, bbox_targets, bbox_weights, pos_inds,
                neg_inds, sampling_result)

    def get_targets(self,
                    anchor_list,
                    valid_flag_list,
                    gt_bboxes_list,
                    img_metas,
                    gt_bboxes_ignore_list=None,
                    gt_labels_list=None,
                    label_channels=1,
                    unmap_outputs=True,
                    return_sampling_results=False):
        """Compute regression and classification targets for anchors in
        multiple images.

        Args:
            anchor_list (list[list[Tensor]]): Multi level anchors of each
                image. The outer list indicates images, and the inner list
                corresponds to feature levels of the image. Each element of
                the inner list is a tensor of shape (num_anchors, 4).
            valid_flag_list (list[list[Tensor]]): Multi level valid flags of
                each image. The outer list indicates images, and the inner list
                corresponds to feature levels of the image. Each element of
                the inner list is a tensor of shape (num_anchors, )
            gt_bboxes_list (list[Tensor]): Ground truth bboxes of each image.
            img_metas (list[dict]): Meta info of each image.
            gt_bboxes_ignore_list (list[Tensor]): Ground truth bboxes to be
                ignored.
            gt_labels_list (list[Tensor]): Ground truth labels of each box.
            label_channels (int): Channel of label.
            unmap_outputs (bool): Whether to map outputs back to the original
                set of anchors.

        Returns:
            tuple: Usually returns a tuple containing learning targets.

                - labels_list (list[Tensor]): Labels of each level.
                - label_weights_list (list[Tensor]): Label weights of each
                  level.
                - bbox_targets_list (list[Tensor]): BBox targets of each level.
                - bbox_weights_list (list[Tensor]): BBox weights of each level.
                - num_total_pos (int): Number of positive samples in all
                  images.
                - num_total_neg (int): Number of negative samples in all
                  images.

            additional_returns: This function enables user-defined returns from
                `self._get_targets_single`. These returns are currently refined
                to properties at each feature map (i.e. having HxW dimension).
                The results will be concatenated after the end
        """
        num_imgs = len(img_metas)
        assert len(anchor_list) == len(valid_flag_list) == num_imgs

        # anchor number of multi levels
        num_level_anchors = [anchors.size(0) for anchors in anchor_list[0]]
        # concat all level anchors to a single tensor
        concat_anchor_list = []
        concat_valid_flag_list = []
        for i in range(num_imgs):
            assert len(anchor_list[i]) == len(valid_flag_list[i])
            concat_anchor_list.append(torch.cat(anchor_list[i]))
            concat_valid_flag_list.append(torch.cat(valid_flag_list[i]))

        # compute targets for each image
        if gt_bboxes_ignore_list is None:
            gt_bboxes_ignore_list = [None for _ in range(num_imgs)]
        if gt_labels_list is None:
            gt_labels_list = [None for _ in range(num_imgs)]
        results = multi_apply(
            self._get_targets_single,
            concat_anchor_list,
            concat_valid_flag_list,
            gt_bboxes_list,
            gt_bboxes_ignore_list,
            gt_labels_list,
            img_metas,
            label_channels=label_channels,
            unmap_outputs=unmap_outputs)
        (all_labels, all_label_weights, all_bbox_targets, all_bbox_weights,
         pos_inds_list, neg_inds_list, sampling_results_list) = results[:7]
        rest_results = list(results[7:])  # user-added return values
        # no valid anchors
        if any([labels is None for labels in all_labels]):
            return None
        # sampled anchors of all images
        num_total_pos = sum([max(inds.numel(), 1) for inds in pos_inds_list])
        num_total_neg = sum([max(inds.numel(), 1) for inds in neg_inds_list])
        # split targets to a list w.r.t. multiple levels
        labels_list = images_to_levels(all_labels, num_level_anchors)
        label_weights_list = images_to_levels(all_label_weights,
                                              num_level_anchors)
        bbox_targets_list = images_to_levels(all_bbox_targets,
                                             num_level_anchors)
        bbox_weights_list = images_to_levels(all_bbox_weights,
                                             num_level_anchors)
        res = (labels_list, label_weights_list, bbox_targets_list,
               bbox_weights_list, num_total_pos, num_total_neg)
        if return_sampling_results:
            res = res + (sampling_results_list, )
        for i, r in enumerate(rest_results):  # user-added return values
            rest_results[i] = images_to_levels(r, num_level_anchors)

        return res + tuple(rest_results)

    def loss_single(self, cls_score, bbox_pred, anchors, labels, label_weights,
                    bbox_targets, bbox_weights, num_total_samples):
        """Compute loss of a single scale level.

        Args:
            cls_score (Tensor): Box scores for each scale level
                Has shape (N, num_anchors * num_classes, H, W).
            bbox_pred (Tensor): Box energies / deltas for each scale
                level with shape (N, num_anchors * 4, H, W).
            anchors (Tensor): Box reference for each scale level with shape
                (N, num_total_anchors, 4).
            labels (Tensor): Labels of each anchors with shape
                (N, num_total_anchors).
            label_weights (Tensor): Label weights of each anchor with shape
                (N, num_total_anchors)
            bbox_targets (Tensor): BBox regression targets of each anchor wight
                shape (N, num_total_anchors, 4).
            bbox_weights (Tensor): BBox regression loss weights of each anchor
                with shape (N, num_total_anchors, 4).
            num_total_samples (int): If sampling, num total samples equal to
                the number of total anchors; Otherwise, it is the number of
                positive anchors.

        Returns:
            dict[str, Tensor]: A dictionary of loss components.
        """
        # classification loss
        labels = labels.reshape(-1)
        label_weights = label_weights.reshape(-1)
        cls_score = cls_score.permute(0, 2, 3,
                                      1).reshape(-1, self.cls_out_channels)
        loss_cls = self.loss_cls(
            cls_score, labels, label_weights, avg_factor=num_total_samples)
        # regression loss
        bbox_targets = bbox_targets.reshape(-1, 4)
        bbox_weights = bbox_weights.reshape(-1, 4)
        bbox_pred = bbox_pred.permute(0, 2, 3, 1).reshape(-1, 4)
        if self.reg_decoded_bbox:
            # When the regression loss (e.g. `IouLoss`, `GIouLoss`)
            # is applied directly on the decoded bounding boxes, it
            # decodes the already encoded coordinates to absolute format.
            anchors = anchors.reshape(-1, 4)
            bbox_pred = self.bbox_coder.decode(anchors, bbox_pred)
        loss_bbox = self.loss_bbox(
            bbox_pred,
            bbox_targets,
            bbox_weights,
            avg_factor=num_total_samples)
        return loss_cls, loss_bbox

    @force_fp32(apply_to=('cls_scores', 'bbox_preds'))
    def loss(self,
             cls_scores,
             bbox_preds,
             gt_bboxes,
             gt_labels,
             img_metas,
             gt_bboxes_ignore=None):
        """Compute losses of the head.

        Args:
            cls_scores (list[Tensor]): Box scores for each scale level
                Has shape (N, num_anchors * num_classes, H, W)
            bbox_preds (list[Tensor]): Box energies / deltas for each scale
                level with shape (N, num_anchors * 4, H, W)
            gt_bboxes (list[Tensor]): Ground truth bboxes for each image with
                shape (num_gts, 4) in [tl_x, tl_y, br_x, br_y] format.
            gt_labels (list[Tensor]): class indices corresponding to each box
            img_metas (list[dict]): Meta information of each image, e.g.,
                image size, scaling factor, etc.
            gt_bboxes_ignore (None | list[Tensor]): specify which bounding
                boxes can be ignored when computing the loss. Default: None

        Returns:
            dict[str, Tensor]: A dictionary of loss components.
        """
        featmap_sizes = [featmap.size()[-2:] for featmap in cls_scores]
        assert len(featmap_sizes) == self.anchor_generator.num_levels

        device = cls_scores[0].device

        anchor_list, valid_flag_list = self.get_anchors(
            featmap_sizes, img_metas, device=device)
        label_channels = self.cls_out_channels if self.use_sigmoid_cls else 1
        cls_reg_targets = self.get_targets(
            anchor_list,
            valid_flag_list,
            gt_bboxes,
            img_metas,
            gt_bboxes_ignore_list=gt_bboxes_ignore,
            gt_labels_list=gt_labels,
            label_channels=label_channels)
        if cls_reg_targets is None:
            return None
        (labels_list, label_weights_list, bbox_targets_list, bbox_weights_list,
         num_total_pos, num_total_neg) = cls_reg_targets
        num_total_samples = (
            num_total_pos + num_total_neg if self.sampling else num_total_pos)

        # anchor number of multi levels
        num_level_anchors = [anchors.size(0) for anchors in anchor_list[0]]
        # concat all level anchors and flags to a single tensor
        concat_anchor_list = []
        for i in range(len(anchor_list)):
            concat_anchor_list.append(torch.cat(anchor_list[i]))
        all_anchor_list = images_to_levels(concat_anchor_list,
                                           num_level_anchors)

        losses_cls, losses_bbox = multi_apply(
            self.loss_single,
            cls_scores,
            bbox_preds,
            all_anchor_list,
            labels_list,
            label_weights_list,
            bbox_targets_list,
            bbox_weights_list,
            num_total_samples=num_total_samples)
        return dict(loss_cls=losses_cls, loss_bbox=losses_bbox)

    @force_fp32(apply_to=('cls_scores', 'bbox_preds'))
    def get_bboxes(self,
                   cls_scores,
                   bbox_preds,
                   img_metas,
                   cfg=None,
                   rescale=False,
                   with_nms=True):
        """Transform network output for a batch into bbox predictions.

        Args:
            cls_scores (list[Tensor]): Box scores for each level in the
                feature pyramid, has shape
                (N, num_anchors * num_classes, H, W).
            bbox_preds (list[Tensor]): Box energies / deltas for each
                level in the feature pyramid, has shape
                (N, num_anchors * 4, H, W).
            img_metas (list[dict]): Meta information of each image, e.g.,
                image size, scaling factor, etc.
            cfg (mmcv.Config | None): Test / postprocessing configuration,
                if None, test_cfg would be used
            rescale (bool): If True, return boxes in original image space.
                Default: False.
            with_nms (bool): If True, do nms before return boxes.
                Default: True.

        Returns:
            list[tuple[Tensor, Tensor]]: Each item in result_list is 2-tuple.
                The first item is an (n, 5) tensor, where 5 represent
                (tl_x, tl_y, br_x, br_y, score) and the score between 0 and 1.
                The shape of the second tensor in the tuple is (n,), and
                each element represents the class label of the corresponding
                box.

        Example:
            >>> import mmcv
            >>> self = AnchorHead(
            >>>     num_classes=9,
            >>>     in_channels=1,
            >>>     anchor_generator=dict(
            >>>         type='AnchorGenerator',
            >>>         scales=[8],
            >>>         ratios=[0.5, 1.0, 2.0],
            >>>         strides=[4,]))
            >>> img_metas = [{'img_shape': (32, 32, 3), 'scale_factor': 1}]
            >>> cfg = mmcv.Config(dict(
            >>>     score_thr=0.00,
            >>>     nms=dict(type='nms', iou_threshold=1.0),
            >>>     max_per_img=10))
            >>> feat = torch.rand(1, 1, 3, 3)
            >>> cls_score, bbox_pred = self.forward_single(feat)
            >>> # note the input lists are over different levels, not images
            >>> cls_scores, bbox_preds = [cls_score], [bbox_pred]
            >>> result_list = self.get_bboxes(cls_scores, bbox_preds,
            >>>                               img_metas, cfg)
            >>> det_bboxes, det_labels = result_list[0]
            >>> assert len(result_list) == 1
            >>> assert det_bboxes.shape[1] == 5
            >>> assert len(det_bboxes) == len(det_labels) == cfg.max_per_img
        """
        assert len(cls_scores) == len(bbox_preds)
        num_levels = len(cls_scores)

        device = cls_scores[0].device
        featmap_sizes = [cls_scores[i].shape[-2:] for i in range(num_levels)]

        mlvl_anchors = self.anchor_generator.grid_anchors(
            featmap_sizes, device=device)

        mlvl_cls_scores = [cls_scores[i].detach() for i in range(num_levels)]
        mlvl_bbox_preds = [bbox_preds[i].detach() for i in range(num_levels)]

        if torch.onnx.is_in_onnx_export():
            assert len(
                img_metas
            ) == 1, 'Only support one input image while in exporting to ONNX'
            img_shapes = img_metas[0]['img_shape_for_onnx']
        else:
            img_shapes = [
                img_metas[i]['img_shape']
                for i in range(cls_scores[0].shape[0])
            ]
        scale_factors = [
            img_metas[i]['scale_factor'] for i in range(cls_scores[0].shape[0])
        ]

        if with_nms:
            # some heads don't support with_nms argument
            result_list = self._get_bboxes(mlvl_cls_scores, mlvl_bbox_preds,
                                           mlvl_anchors, img_shapes,
                                           scale_factors, cfg, rescale)
        else:
            result_list = self._get_bboxes(mlvl_cls_scores, mlvl_bbox_preds,
                                           mlvl_anchors, img_shapes,
                                           scale_factors, cfg, rescale,
                                           with_nms)
        return result_list

    def _get_bboxes(self,
                    mlvl_cls_scores,
                    mlvl_bbox_preds,
                    mlvl_anchors,
                    img_shapes,
                    scale_factors,
                    cfg,
                    rescale=False,
                    with_nms=True):
        """Transform outputs for a batch item into bbox predictions.

        Args:
            mlvl_cls_scores (list[Tensor]): Each element in the list is
                the scores of bboxes of single level in the feature pyramid,
                has shape (N, num_anchors * num_classes, H, W).
            mlvl_bbox_preds (list[Tensor]):  Each element in the list is the
                bboxes predictions of single level in the feature pyramid,
                has shape (N, num_anchors * 4, H, W).
            mlvl_anchors (list[Tensor]): Each element in the list is
                the anchors of single level in feature pyramid, has shape
                (num_anchors, 4).
            img_shapes (list[tuple[int]]): Each tuple in the list represent
                the shape(height, width, 3) of single image in the batch.
            scale_factors (list[ndarray]): Scale factor of the batch
                image arange as list[(w_scale, h_scale, w_scale, h_scale)].
            cfg (mmcv.Config): Test / postprocessing configuration,
                if None, test_cfg would be used.
            rescale (bool): If True, return boxes in original image space.
                Default: False.
            with_nms (bool): If True, do nms before return boxes.
                Default: True.

        Returns:
            list[tuple[Tensor, Tensor]]: Each item in result_list is 2-tuple.
                The first item is an (n, 5) tensor, where 5 represent
                (tl_x, tl_y, br_x, br_y, score) and the score between 0 and 1.
                The shape of the second tensor in the tuple is (n,), and
                each element represents the class label of the corresponding
                box.
        """
        cfg = self.test_cfg if cfg is None else cfg
        assert len(mlvl_cls_scores) == len(mlvl_bbox_preds) == len(
            mlvl_anchors)
        batch_size = mlvl_cls_scores[0].shape[0]
        # convert to tensor to keep tracing
        nms_pre_tensor = torch.tensor(
            cfg.get('nms_pre', -1),
            device=mlvl_cls_scores[0].device,
            dtype=torch.long)

        mlvl_bboxes = []
        mlvl_scores = []
        for cls_score, bbox_pred, anchors in zip(mlvl_cls_scores,
                                                 mlvl_bbox_preds,
                                                 mlvl_anchors):
            assert cls_score.size()[-2:] == bbox_pred.size()[-2:]
            cls_score = cls_score.permute(0, 2, 3,
                                          1).reshape(batch_size, -1,
                                                     self.cls_out_channels)
            if self.use_sigmoid_cls:
                scores = cls_score.sigmoid()
            else:
                # remind that we set FG labels to [0, num_class-1]
                # since mmdet v2.0
                # BG cat_id: num_class
                scores = cls_score.softmax(-1)
<<<<<<< HEAD
                scores = scores[:, :self.num_classes]
            bbox_pred = bbox_pred.permute(1, 2, 0).reshape(-1, 4)
            nms_pre = cfg.get('nms_pre', -1)
            if nms_pre > 0:
                max_scores, _ = scores.max(dim=1)
                _, topk_inds = topk(max_scores, nms_pre)
                anchors = anchors[topk_inds, :]
                bbox_pred = bbox_pred[topk_inds, :]
                scores = scores[topk_inds, :]
=======
            bbox_pred = bbox_pred.permute(0, 2, 3,
                                          1).reshape(batch_size, -1, 4)
            anchors = anchors.expand_as(bbox_pred)
            # Always keep topk op for dynamic input in onnx
            from mmdet.core.export import get_k_for_topk
            nms_pre = get_k_for_topk(nms_pre_tensor, bbox_pred.shape[1])
            if nms_pre > 0:
                # Get maximum scores for foreground classes.
                if self.use_sigmoid_cls:
                    max_scores, _ = scores.max(-1)
                else:
                    # remind that we set FG labels to [0, num_class-1]
                    # since mmdet v2.0
                    # BG cat_id: num_class
                    max_scores, _ = scores[..., :-1].max(-1)

                _, topk_inds = max_scores.topk(nms_pre)
                batch_inds = torch.arange(batch_size).view(
                    -1, 1).expand_as(topk_inds)
                anchors = anchors[batch_inds, topk_inds, :]
                bbox_pred = bbox_pred[batch_inds, topk_inds, :]
                scores = scores[batch_inds, topk_inds, :]

>>>>>>> 5ef56c17
            bboxes = self.bbox_coder.decode(
                anchors, bbox_pred, max_shape=img_shapes)
            mlvl_bboxes.append(bboxes)
            mlvl_scores.append(scores)

        batch_mlvl_bboxes = torch.cat(mlvl_bboxes, dim=1)
        if rescale:
<<<<<<< HEAD
            mlvl_bboxes /= mlvl_bboxes.new_tensor(scale_factor)
        mlvl_scores = torch.cat(mlvl_scores)

        nms_pre_classwise = cfg.get('nms_pre_classwise', -1)
        if nms_pre_classwise > 0:
            if cfg.get('nms_pre', -1) > 0:
                raise RuntimeError('nms_pre and nms_pre_classwise are mutually exclusive.')
            new_mlvl_scores = []
            new_mlvl_boxes = []
            for class_id in range(self.num_classes):
                _, topk_inds = topk(mlvl_scores[:, class_id], nms_pre_classwise)
                boxes = mlvl_bboxes[topk_inds]
                top_scores = mlvl_scores[topk_inds]
                scores = torch.zeros_like(top_scores)
                scores[:, class_id] = top_scores[:, class_id]

                new_mlvl_scores.append(scores)
                new_mlvl_boxes.append(boxes)

            mlvl_scores = torch.cat(new_mlvl_scores)
            mlvl_bboxes = torch.cat(new_mlvl_boxes)

=======
            batch_mlvl_bboxes /= batch_mlvl_bboxes.new_tensor(
                scale_factors).unsqueeze(1)
        batch_mlvl_scores = torch.cat(mlvl_scores, dim=1)

        # Replace multiclass_nms with ONNX::NonMaxSuppression in deployment
        if torch.onnx.is_in_onnx_export() and with_nms:
            from mmdet.core.export import add_dummy_nms_for_onnx
            # ignore background class
            if not self.use_sigmoid_cls:
                num_classes = batch_mlvl_scores.shape[2] - 1
                batch_mlvl_scores = batch_mlvl_scores[..., :num_classes]
            max_output_boxes_per_class = cfg.nms.get(
                'max_output_boxes_per_class', 200)
            iou_threshold = cfg.nms.get('iou_threshold', 0.5)
            score_threshold = cfg.score_thr
            nms_pre = cfg.get('deploy_nms_pre', -1)
            return add_dummy_nms_for_onnx(batch_mlvl_bboxes, batch_mlvl_scores,
                                          max_output_boxes_per_class,
                                          iou_threshold, score_threshold,
                                          nms_pre, cfg.max_per_img)
>>>>>>> 5ef56c17
        if self.use_sigmoid_cls:
            # Add a dummy background class to the backend when using sigmoid
            # remind that we set FG labels to [0, num_class-1] since mmdet v2.0
            # BG cat_id: num_class
            padding = batch_mlvl_scores.new_zeros(batch_size,
                                                  batch_mlvl_scores.shape[1],
                                                  1)
            batch_mlvl_scores = torch.cat([batch_mlvl_scores, padding], dim=-1)

        if with_nms:
            det_results = []
            for (mlvl_bboxes, mlvl_scores) in zip(batch_mlvl_bboxes,
                                                  batch_mlvl_scores):
                det_bbox, det_label = multiclass_nms(mlvl_bboxes, mlvl_scores,
                                                     cfg.score_thr, cfg.nms,
                                                     cfg.max_per_img)
                det_results.append(tuple([det_bbox, det_label]))
        else:
            det_results = [
                tuple(mlvl_bs)
                for mlvl_bs in zip(batch_mlvl_bboxes, batch_mlvl_scores)
            ]
        return det_results

    def aug_test(self, feats, img_metas, rescale=False):
        """Test function with test time augmentation.

        Args:
            feats (list[Tensor]): the outer list indicates test-time
                augmentations and inner Tensor should have a shape NxCxHxW,
                which contains features for all images in the batch.
            img_metas (list[list[dict]]): the outer list indicates test-time
                augs (multiscale, flip, etc.) and the inner list indicates
                images in a batch. each dict has image information.
            rescale (bool, optional): Whether to rescale the results.
                Defaults to False.

        Returns:
            list[tuple[Tensor, Tensor]]: Each item in result_list is 2-tuple.
                The first item is ``bboxes`` with shape (n, 5), where
                5 represent (tl_x, tl_y, br_x, br_y, score).
                The shape of the second tensor in the tuple is ``labels``
                with shape (n,), The length of list should always be 1.
        """
        return self.aug_test_bboxes(feats, img_metas, rescale=rescale)<|MERGE_RESOLUTION|>--- conflicted
+++ resolved
@@ -6,7 +6,6 @@
 from mmdet.core import (anchor_inside_flags, build_anchor_generator,
                         build_assigner, build_bbox_coder, build_sampler,
                         images_to_levels, multi_apply, multiclass_nms, unmap)
-from mmdet.core.utils.misc import topk
 from ..builder import HEADS, build_loss
 from .base_dense_head import BaseDenseHead
 from .dense_test_mixins import BBoxTestMixin
@@ -538,7 +537,7 @@
             >>> img_metas = [{'img_shape': (32, 32, 3), 'scale_factor': 1}]
             >>> cfg = mmcv.Config(dict(
             >>>     score_thr=0.00,
-            >>>     nms=dict(type='nms', iou_threshold=1.0),
+            >>>     nms=dict(type='nms', iou_thr=1.0),
             >>>     max_per_img=10))
             >>> feat = torch.rand(1, 1, 3, 3)
             >>> cls_score, bbox_pred = self.forward_single(feat)
@@ -556,7 +555,6 @@
 
         device = cls_scores[0].device
         featmap_sizes = [cls_scores[i].shape[-2:] for i in range(num_levels)]
-
         mlvl_anchors = self.anchor_generator.grid_anchors(
             featmap_sizes, device=device)
 
@@ -651,21 +649,7 @@
             if self.use_sigmoid_cls:
                 scores = cls_score.sigmoid()
             else:
-                # remind that we set FG labels to [0, num_class-1]
-                # since mmdet v2.0
-                # BG cat_id: num_class
                 scores = cls_score.softmax(-1)
-<<<<<<< HEAD
-                scores = scores[:, :self.num_classes]
-            bbox_pred = bbox_pred.permute(1, 2, 0).reshape(-1, 4)
-            nms_pre = cfg.get('nms_pre', -1)
-            if nms_pre > 0:
-                max_scores, _ = scores.max(dim=1)
-                _, topk_inds = topk(max_scores, nms_pre)
-                anchors = anchors[topk_inds, :]
-                bbox_pred = bbox_pred[topk_inds, :]
-                scores = scores[topk_inds, :]
-=======
             bbox_pred = bbox_pred.permute(0, 2, 3,
                                           1).reshape(batch_size, -1, 4)
             anchors = anchors.expand_as(bbox_pred)
@@ -689,7 +673,6 @@
                 bbox_pred = bbox_pred[batch_inds, topk_inds, :]
                 scores = scores[batch_inds, topk_inds, :]
 
->>>>>>> 5ef56c17
             bboxes = self.bbox_coder.decode(
                 anchors, bbox_pred, max_shape=img_shapes)
             mlvl_bboxes.append(bboxes)
@@ -697,30 +680,6 @@
 
         batch_mlvl_bboxes = torch.cat(mlvl_bboxes, dim=1)
         if rescale:
-<<<<<<< HEAD
-            mlvl_bboxes /= mlvl_bboxes.new_tensor(scale_factor)
-        mlvl_scores = torch.cat(mlvl_scores)
-
-        nms_pre_classwise = cfg.get('nms_pre_classwise', -1)
-        if nms_pre_classwise > 0:
-            if cfg.get('nms_pre', -1) > 0:
-                raise RuntimeError('nms_pre and nms_pre_classwise are mutually exclusive.')
-            new_mlvl_scores = []
-            new_mlvl_boxes = []
-            for class_id in range(self.num_classes):
-                _, topk_inds = topk(mlvl_scores[:, class_id], nms_pre_classwise)
-                boxes = mlvl_bboxes[topk_inds]
-                top_scores = mlvl_scores[topk_inds]
-                scores = torch.zeros_like(top_scores)
-                scores[:, class_id] = top_scores[:, class_id]
-
-                new_mlvl_scores.append(scores)
-                new_mlvl_boxes.append(boxes)
-
-            mlvl_scores = torch.cat(new_mlvl_scores)
-            mlvl_bboxes = torch.cat(new_mlvl_boxes)
-
-=======
             batch_mlvl_bboxes /= batch_mlvl_bboxes.new_tensor(
                 scale_factors).unsqueeze(1)
         batch_mlvl_scores = torch.cat(mlvl_scores, dim=1)
@@ -741,7 +700,6 @@
                                           max_output_boxes_per_class,
                                           iou_threshold, score_threshold,
                                           nms_pre, cfg.max_per_img)
->>>>>>> 5ef56c17
         if self.use_sigmoid_cls:
             # Add a dummy background class to the backend when using sigmoid
             # remind that we set FG labels to [0, num_class-1] since mmdet v2.0
