<<<<<<< HEAD
import torch.nn as nn
from abc import ABCMeta, abstractmethod

from mmdet.integration.nncf import no_nncf_trace
=======
# Copyright (c) OpenMMLab. All rights reserved.
from abc import ABCMeta, abstractmethod

from mmcv.runner import BaseModule
>>>>>>> 5ef56c17


class BaseDenseHead(BaseModule, metaclass=ABCMeta):
    """Base class for DenseHeads."""

    def __init__(self, init_cfg=None):
        super(BaseDenseHead, self).__init__(init_cfg)

    @abstractmethod
    def loss(self, **kwargs):
        """Compute losses of the head."""
        pass

    @abstractmethod
    def get_bboxes(self, **kwargs):
        """Transform network output for a batch into bbox predictions."""
        pass

    def forward_train(self,
                      x,
                      img_metas,
                      gt_bboxes,
                      gt_labels=None,
                      gt_bboxes_ignore=None,
                      proposal_cfg=None,
                      **kwargs):
        """
        Args:
            x (list[Tensor]): Features from FPN.
            img_metas (list[dict]): Meta information of each image, e.g.,
                image size, scaling factor, etc.
            gt_bboxes (Tensor): Ground truth bboxes of the image,
                shape (num_gts, 4).
            gt_labels (Tensor): Ground truth labels of each box,
                shape (num_gts,).
            gt_bboxes_ignore (Tensor): Ground truth bboxes to be
                ignored, shape (num_ignored_gts, 4).
            proposal_cfg (mmcv.Config): Test / postprocessing configuration,
                if None, test_cfg would be used

        Returns:
            tuple:
                losses: (dict[str, Tensor]): A dictionary of loss components.
                proposal_list (list[Tensor]): Proposals of each image.
        """
        outs = self(x)
        if gt_labels is None:
            loss_inputs = outs + (gt_bboxes, img_metas)
        else:
            loss_inputs = outs + (gt_bboxes, gt_labels, img_metas)
        with no_nncf_trace():
            losses = self.loss(*loss_inputs, gt_bboxes_ignore=gt_bboxes_ignore)
        if proposal_cfg is None:
            return losses
        else:
            proposal_list = self.get_bboxes(*outs, img_metas, cfg=proposal_cfg)
            return losses, proposal_list

    def simple_test(self, feats, img_metas, rescale=False):
        """Test function without test-time augmentation.

        Args:
            feats (tuple[torch.Tensor]): Multi-level features from the
                upstream network, each is a 4D-tensor.
            img_metas (list[dict]): List of image information.
            rescale (bool, optional): Whether to rescale the results.
                Defaults to False.

        Returns:
            list[tuple[Tensor, Tensor]]: Each item in result_list is 2-tuple.
                The first item is ``bboxes`` with shape (n, 5),
                where 5 represent (tl_x, tl_y, br_x, br_y, score).
                The shape of the second tensor in the tuple is ``labels``
                with shape (n,)
        """
        return self.simple_test_bboxes(feats, img_metas, rescale=rescale)<|MERGE_RESOLUTION|>--- conflicted
+++ resolved
@@ -1,14 +1,7 @@
-<<<<<<< HEAD
-import torch.nn as nn
-from abc import ABCMeta, abstractmethod
-
-from mmdet.integration.nncf import no_nncf_trace
-=======
 # Copyright (c) OpenMMLab. All rights reserved.
 from abc import ABCMeta, abstractmethod
 
 from mmcv.runner import BaseModule
->>>>>>> 5ef56c17
 
 
 class BaseDenseHead(BaseModule, metaclass=ABCMeta):
@@ -59,8 +52,7 @@
             loss_inputs = outs + (gt_bboxes, img_metas)
         else:
             loss_inputs = outs + (gt_bboxes, gt_labels, img_metas)
-        with no_nncf_trace():
-            losses = self.loss(*loss_inputs, gt_bboxes_ignore=gt_bboxes_ignore)
+        losses = self.loss(*loss_inputs, gt_bboxes_ignore=gt_bboxes_ignore)
         if proposal_cfg is None:
             return losses
         else:
