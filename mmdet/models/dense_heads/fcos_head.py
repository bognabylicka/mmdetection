--- conflicted
+++ resolved
@@ -6,7 +6,6 @@
 from mmcv.runner import force_fp32
 
 from mmdet.core import distance2bbox, multi_apply, multiclass_nms, reduce_mean
-from mmdet.integration.nncf.utils import is_in_nncf_tracing
 from ..builder import HEADS, build_loss
 from .anchor_free_head import AnchorFreeHead
 
@@ -425,24 +424,6 @@
 
         batch_mlvl_bboxes = torch.cat(mlvl_bboxes, dim=1)
         if rescale:
-<<<<<<< HEAD
-            mlvl_bboxes /= mlvl_bboxes.new_tensor(scale_factor)
-        mlvl_scores = torch.cat(mlvl_scores)
-        mlvl_centerness = torch.cat(mlvl_centerness)
-
-        # Set max number of box to be feed into nms in deployment
-        deploy_nms_pre = cfg.get('deploy_nms_pre', -1)
-        if deploy_nms_pre > 0 and (torch.onnx.is_in_onnx_export() or is_in_nncf_tracing()):
-            max_scores, _ = (mlvl_scores * mlvl_centerness[:, None]).max(dim=1)
-            _, topk_inds = max_scores.topk(deploy_nms_pre)
-            mlvl_scores = mlvl_scores[topk_inds, :]
-            mlvl_bboxes = mlvl_bboxes[topk_inds, :]
-            mlvl_centerness = mlvl_centerness[topk_inds]
-        padding = mlvl_scores.new_zeros(mlvl_scores.shape[0], 1)
-        # remind that we set FG labels to [0, num_class-1] since mmdet v2.0
-        # BG cat_id: num_class
-        mlvl_scores = torch.cat([mlvl_scores, padding], dim=1)
-=======
             batch_mlvl_bboxes /= batch_mlvl_bboxes.new_tensor(
                 scale_factors).unsqueeze(1)
         batch_mlvl_scores = torch.cat(mlvl_scores, dim=1)
@@ -467,7 +448,6 @@
         padding = batch_mlvl_scores.new_zeros(batch_size,
                                               batch_mlvl_scores.shape[1], 1)
         batch_mlvl_scores = torch.cat([batch_mlvl_scores, padding], dim=-1)
->>>>>>> 5ef56c17
 
         if with_nms:
             det_results = []
