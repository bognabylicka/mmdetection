--- conflicted
+++ resolved
@@ -6,7 +6,6 @@
 from mmcv.runner import BaseModule
 
 from mmdet.core import multi_apply, multiclass_nms
-from mmdet.core.bbox.transforms import clamp
 from ..builder import HEADS
 from .anchor_free_head import AnchorFreeHead
 
@@ -274,7 +273,7 @@
                    rescale=None):
         assert len(cls_scores) == len(bbox_preds)
         num_levels = len(cls_scores)
-        featmap_sizes = [featmap.shape[-2:] for featmap in cls_scores]
+        featmap_sizes = [featmap.size()[-2:] for featmap in cls_scores]
         points = self.get_points(
             featmap_sizes,
             bbox_preds[0].dtype,
@@ -325,12 +324,6 @@
                 scores = scores[topk_inds, :]
                 y = y[topk_inds]
                 x = x[topk_inds]
-<<<<<<< HEAD
-            x1 = clamp(stride * x + (-base_len) * bbox_pred[:, 0], min=0, max=img_shape[1] - 1)
-            y1 = clamp(stride * y + (-base_len) * bbox_pred[:, 1], min=0, max=img_shape[0] - 1)
-            x2 = clamp(stride * x + base_len * bbox_pred[:, 2], min=0, max=img_shape[1] - 1)
-            y2 = clamp(stride * y + base_len * bbox_pred[:, 3], min=0, max=img_shape[0] - 1)
-=======
             x1 = (stride * x - base_len * bbox_pred[:, 0]). \
                 clamp(min=0, max=img_shape[1] - 1)
             y1 = (stride * y - base_len * bbox_pred[:, 1]). \
@@ -339,7 +332,6 @@
                 clamp(min=0, max=img_shape[1] - 1)
             y2 = (stride * y + base_len * bbox_pred[:, 3]). \
                 clamp(min=0, max=img_shape[0] - 1)
->>>>>>> 5ef56c17
             bboxes = torch.stack([x1, y1, x2, y2], -1)
             det_bboxes.append(bboxes)
             det_scores.append(scores)
