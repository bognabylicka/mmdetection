# Copyright (c) OpenMMLab. All rights reserved.
import copy

import torch
import torch.nn as nn
import torch.nn.functional as F
<<<<<<< HEAD
from mmcv.cnn import normal_init
from torch.onnx import is_in_onnx_export

from mmdet.ops.nms import batched_nms
from mmdet.integration.nncf.utils import is_in_nncf_tracing
from ...core.utils.misc import topk
=======
from mmcv.ops import batched_nms
from mmcv.runner import force_fp32
>>>>>>> 5ef56c17

from ..builder import HEADS
from .anchor_head import AnchorHead


@HEADS.register_module()
class RPNHead(AnchorHead):
    """RPN head.

    Args:
        in_channels (int): Number of channels in the input feature map.
        init_cfg (dict or list[dict], optional): Initialization config dict.
    """  # noqa: W605

    def __init__(self,
                 in_channels,
                 init_cfg=dict(type='Normal', layer='Conv2d', std=0.01),
                 **kwargs):
        super(RPNHead, self).__init__(
            1, in_channels, init_cfg=init_cfg, **kwargs)

    def _init_layers(self):
        """Initialize layers of the head."""
        self.rpn_conv = nn.Conv2d(
            self.in_channels, self.feat_channels, 3, padding=1)
        self.rpn_cls = nn.Conv2d(self.feat_channels,
                                 self.num_anchors * self.cls_out_channels, 1)
        self.rpn_reg = nn.Conv2d(self.feat_channels, self.num_anchors * 4, 1)

    def forward_single(self, x):
        """Forward feature map of a single scale level."""
        x = self.rpn_conv(x)
        x = F.relu(x, inplace=True)
        rpn_cls_score = self.rpn_cls(x)
        rpn_bbox_pred = self.rpn_reg(x)
        return rpn_cls_score, rpn_bbox_pred

    def loss(self,
             cls_scores,
             bbox_preds,
             gt_bboxes,
             img_metas,
             gt_bboxes_ignore=None):
        """Compute losses of the head.

        Args:
            cls_scores (list[Tensor]): Box scores for each scale level
                Has shape (N, num_anchors * num_classes, H, W)
            bbox_preds (list[Tensor]): Box energies / deltas for each scale
                level with shape (N, num_anchors * 4, H, W)
            gt_bboxes (list[Tensor]): Ground truth bboxes for each image with
                shape (num_gts, 4) in [tl_x, tl_y, br_x, br_y] format.
            img_metas (list[dict]): Meta information of each image, e.g.,
                image size, scaling factor, etc.
            gt_bboxes_ignore (None | list[Tensor]): specify which bounding
                boxes can be ignored when computing the loss.

        Returns:
            dict[str, Tensor]: A dictionary of loss components.
        """
        losses = super(RPNHead, self).loss(
            cls_scores,
            bbox_preds,
            gt_bboxes,
            None,
            img_metas,
            gt_bboxes_ignore=gt_bboxes_ignore)
        return dict(
            loss_rpn_cls=losses['loss_cls'], loss_rpn_bbox=losses['loss_bbox'])

    @force_fp32(apply_to=('cls_scores', 'bbox_preds'))
    def get_bboxes(self,
                   cls_scores,
                   bbox_preds,
                   img_metas,
                   cfg=None,
                   rescale=False,
                   with_nms=True):
        """Transform network output for a batch into bbox predictions.

        Args:
            cls_scores (list[Tensor]): Box scores for each scale level
                Has shape (N, num_anchors * num_classes, H, W)
            bbox_preds (list[Tensor]): Box energies / deltas for each scale
                level with shape (N, num_anchors * 4, H, W)
            img_metas (list[dict]): Meta information of each image, e.g.,
                image size, scaling factor, etc.
            cfg (mmcv.Config | None): Test / postprocessing configuration,
                if None, test_cfg would be used
            rescale (bool): If True, return boxes in original image space.
                Default: False.
            with_nms (bool): If True, do nms before return boxes.
                Default: True.

        Returns:
            list[tuple[Tensor, Tensor]]: Each item in result_list is 2-tuple.
                The first item is an (n, 5) tensor, where the first 4 columns
                are bounding box positions (tl_x, tl_y, br_x, br_y) and the
                5-th column is a score between 0 and 1. The second item is a
                (n,) tensor where each item is the predicted class label of the
                corresponding box.
        """
        assert with_nms, '``with_nms`` in RPNHead should always True'
        assert len(cls_scores) == len(bbox_preds)
        num_levels = len(cls_scores)
        device = cls_scores[0].device
        featmap_sizes = [cls_scores[i].shape[-2:] for i in range(num_levels)]
        mlvl_anchors = self.anchor_generator.grid_anchors(
            featmap_sizes, device=device)

        result_list = []
        for img_id in range(len(img_metas)):
            cls_score_list = [
                cls_scores[i][img_id].detach() for i in range(num_levels)
            ]
            bbox_pred_list = [
                bbox_preds[i][img_id].detach() for i in range(num_levels)
            ]
            img_shape = img_metas[img_id]['img_shape']
            scale_factor = img_metas[img_id]['scale_factor']
            proposals = self._get_bboxes_single(cls_score_list, bbox_pred_list,
                                                mlvl_anchors, img_shape,
                                                scale_factor, cfg, rescale)
            result_list.append(proposals)
        return result_list

    def _get_bboxes_single(self,
                           cls_scores,
                           bbox_preds,
                           mlvl_anchors,
                           img_shape,
                           scale_factor,
                           cfg,
                           rescale=False):
        """Transform outputs for a single batch item into bbox predictions.

          Args:
            cls_scores (list[Tensor]): Box scores of all scale level
                each item has shape (num_anchors * num_classes, H, W).
            bbox_preds (list[Tensor]): Box energies / deltas of all
                scale level, each item has shape (num_anchors * 4, H, W).
            mlvl_anchors (list[Tensor]): Anchors of all scale level
                each item has shape (num_total_anchors, 4).
            img_shape (tuple[int]): Shape of the input image,
                (height, width, 3).
            scale_factor (ndarray): Scale factor of the image arrange as
                (w_scale, h_scale, w_scale, h_scale).
            cfg (mmcv.Config): Test / postprocessing configuration,
                if None, test_cfg would be used.
            rescale (bool): If True, return boxes in original image space.
                Default: False.

        Returns:
            Tensor: Labeled boxes in shape (n, 5), where the first 4 columns
                are bounding box positions (tl_x, tl_y, br_x, br_y) and the
                5-th column is a score between 0 and 1.
        """
        cfg = self.test_cfg if cfg is None else cfg
        cfg = copy.deepcopy(cfg)
        # bboxes from different level should be independent during NMS,
        # level_ids are used as labels for batched NMS to separate them
        level_ids = []
        mlvl_scores = []
        mlvl_bbox_preds = []
        mlvl_valid_anchors = []
        for idx in range(len(cls_scores)):
            rpn_cls_score = cls_scores[idx]
            rpn_bbox_pred = bbox_preds[idx]
            assert rpn_cls_score.size()[-2:] == rpn_bbox_pred.size()[-2:]
            rpn_cls_score = rpn_cls_score.permute(1, 2, 0)
            if self.use_sigmoid_cls:
                rpn_cls_score = rpn_cls_score.reshape(-1)
                scores = rpn_cls_score.sigmoid()
            else:
                rpn_cls_score = rpn_cls_score.reshape(-1, 2)
                # We set FG labels to [0, num_class-1] and BG label to
                # num_class in RPN head since mmdet v2.5, which is unified to
                # be consistent with other head since mmdet v2.0. In mmdet v2.0
                # to v2.4 we keep BG label as 0 and FG label as 1 in rpn head.
                scores = rpn_cls_score.softmax(dim=1)[:, 0]
            rpn_bbox_pred = rpn_bbox_pred.permute(1, 2, 0).reshape(-1, 4)
            anchors = mlvl_anchors[idx]
            if cfg.nms_pre > 0:
                scores, topk_inds = topk(scores, cfg.nms_pre, dim=0)
                rpn_bbox_pred = rpn_bbox_pred[topk_inds]
                anchors = anchors[topk_inds]
            mlvl_scores.append(scores)
            mlvl_bbox_preds.append(rpn_bbox_pred)
            mlvl_valid_anchors.append(anchors)
            level_ids.append(
                torch.full((scores.size(0), ), idx, dtype=torch.long, device=scores.device)
            )

        scores = torch.cat(mlvl_scores)
        anchors = torch.cat(mlvl_valid_anchors)
        rpn_bbox_pred = torch.cat(mlvl_bbox_preds)
        proposals = self.bbox_coder.decode(
            anchors, rpn_bbox_pred, max_shape=img_shape)
        ids = torch.cat(level_ids)

        if cfg.min_bbox_size >= 0:
            w = proposals[:, 2] - proposals[:, 0]
            h = proposals[:, 3] - proposals[:, 1]
<<<<<<< HEAD
            valid_inds = torch.nonzero(
                (w >= cfg.min_bbox_size)
                & (h >= cfg.min_bbox_size),
                as_tuple=False).squeeze()
            if valid_inds.sum().item() != len(proposals) or (is_in_onnx_export() or is_in_nncf_tracing()):
                proposals = proposals[valid_inds, :]
                scores = scores[valid_inds]
                ids = ids[valid_inds]

        # TODO: remove the hard coded nms type
        nms_cfg = dict(type='nms', iou_threshold=cfg.nms_thr)
        dets, keep = batched_nms(proposals, scores, ids, nms_cfg)
        return dets[:cfg.nms_post]
=======
            valid_mask = (w > cfg.min_bbox_size) & (h > cfg.min_bbox_size)
            if not valid_mask.all():
                proposals = proposals[valid_mask]
                scores = scores[valid_mask]
                ids = ids[valid_mask]
        if proposals.numel() > 0:
            dets, keep = batched_nms(proposals, scores, ids, cfg.nms)
        else:
            return proposals.new_zeros(0, 5)

        return dets[:cfg.max_per_img]

    def onnx_export(self, x, img_metas):
        """Test without augmentation.

        Args:
            x (tuple[Tensor]): Features from the upstream network, each is
                a 4D-tensor.
            img_metas (list[dict]): Meta info of each image.

        Returns:
            tuple[Tensor, Tensor]: dets of shape [N, num_det, 5]
                and class labels of shape [N, num_det].
        """
        cls_scores, bbox_preds = self(x)

        assert len(cls_scores) == len(bbox_preds)
        num_levels = len(cls_scores)

        device = cls_scores[0].device
        featmap_sizes = [cls_scores[i].shape[-2:] for i in range(num_levels)]
        mlvl_anchors = self.anchor_generator.grid_anchors(
            featmap_sizes, device=device)

        cls_scores = [cls_scores[i].detach() for i in range(num_levels)]
        bbox_preds = [bbox_preds[i].detach() for i in range(num_levels)]

        assert len(
            img_metas
        ) == 1, 'Only support one input image while in exporting to ONNX'
        img_shapes = img_metas[0]['img_shape_for_onnx']

        cfg = copy.deepcopy(self.test_cfg)

        mlvl_scores = []
        mlvl_bbox_preds = []
        mlvl_valid_anchors = []
        batch_size = cls_scores[0].shape[0]
        nms_pre_tensor = torch.tensor(
            cfg.nms_pre, device=cls_scores[0].device, dtype=torch.long)
        for idx in range(len(cls_scores)):
            rpn_cls_score = cls_scores[idx]
            rpn_bbox_pred = bbox_preds[idx]
            assert rpn_cls_score.size()[-2:] == rpn_bbox_pred.size()[-2:]
            rpn_cls_score = rpn_cls_score.permute(0, 2, 3, 1)
            if self.use_sigmoid_cls:
                rpn_cls_score = rpn_cls_score.reshape(batch_size, -1)
                scores = rpn_cls_score.sigmoid()
            else:
                rpn_cls_score = rpn_cls_score.reshape(batch_size, -1, 2)
                # We set FG labels to [0, num_class-1] and BG label to
                # num_class in RPN head since mmdet v2.5, which is unified to
                # be consistent with other head since mmdet v2.0. In mmdet v2.0
                # to v2.4 we keep BG label as 0 and FG label as 1 in rpn head.
                scores = rpn_cls_score.softmax(-1)[..., 0]
            rpn_bbox_pred = rpn_bbox_pred.permute(0, 2, 3, 1).reshape(
                batch_size, -1, 4)
            anchors = mlvl_anchors[idx]
            anchors = anchors.expand_as(rpn_bbox_pred)
            # Get top-k prediction
            from mmdet.core.export import get_k_for_topk
            nms_pre = get_k_for_topk(nms_pre_tensor, rpn_bbox_pred.shape[1])
            if nms_pre > 0:
                _, topk_inds = scores.topk(nms_pre)
                batch_inds = torch.arange(batch_size).view(
                    -1, 1).expand_as(topk_inds)
                # Avoid onnx2tensorrt issue in https://github.com/NVIDIA/TensorRT/issues/1134 # noqa: E501
                # Mind k<=3480 in TensorRT for TopK
                transformed_inds = scores.shape[1] * batch_inds + topk_inds
                scores = scores.reshape(-1, 1)[transformed_inds].reshape(
                    batch_size, -1)
                rpn_bbox_pred = rpn_bbox_pred.reshape(
                    -1, 4)[transformed_inds, :].reshape(batch_size, -1, 4)
                anchors = anchors.reshape(-1, 4)[transformed_inds, :].reshape(
                    batch_size, -1, 4)
            mlvl_scores.append(scores)
            mlvl_bbox_preds.append(rpn_bbox_pred)
            mlvl_valid_anchors.append(anchors)

        batch_mlvl_scores = torch.cat(mlvl_scores, dim=1)
        batch_mlvl_anchors = torch.cat(mlvl_valid_anchors, dim=1)
        batch_mlvl_rpn_bbox_pred = torch.cat(mlvl_bbox_preds, dim=1)
        batch_mlvl_proposals = self.bbox_coder.decode(
            batch_mlvl_anchors, batch_mlvl_rpn_bbox_pred, max_shape=img_shapes)

        # Use ONNX::NonMaxSuppression in deployment
        from mmdet.core.export import add_dummy_nms_for_onnx
        batch_mlvl_scores = batch_mlvl_scores.unsqueeze(2)
        score_threshold = cfg.nms.get('score_thr', 0.0)
        nms_pre = cfg.get('deploy_nms_pre', -1)
        dets, _ = add_dummy_nms_for_onnx(batch_mlvl_proposals,
                                         batch_mlvl_scores, cfg.max_per_img,
                                         cfg.nms.iou_threshold,
                                         score_threshold, nms_pre,
                                         cfg.max_per_img)
        return dets
>>>>>>> 5ef56c17
<|MERGE_RESOLUTION|>--- conflicted
+++ resolved
@@ -4,17 +4,8 @@
 import torch
 import torch.nn as nn
 import torch.nn.functional as F
-<<<<<<< HEAD
-from mmcv.cnn import normal_init
-from torch.onnx import is_in_onnx_export
-
-from mmdet.ops.nms import batched_nms
-from mmdet.integration.nncf.utils import is_in_nncf_tracing
-from ...core.utils.misc import topk
-=======
 from mmcv.ops import batched_nms
 from mmcv.runner import force_fp32
->>>>>>> 5ef56c17
 
 from ..builder import HEADS
 from .anchor_head import AnchorHead
@@ -197,16 +188,19 @@
                 scores = rpn_cls_score.softmax(dim=1)[:, 0]
             rpn_bbox_pred = rpn_bbox_pred.permute(1, 2, 0).reshape(-1, 4)
             anchors = mlvl_anchors[idx]
-            if cfg.nms_pre > 0:
-                scores, topk_inds = topk(scores, cfg.nms_pre, dim=0)
-                rpn_bbox_pred = rpn_bbox_pred[topk_inds]
-                anchors = anchors[topk_inds]
+            if cfg.nms_pre > 0 and scores.shape[0] > cfg.nms_pre:
+                # sort is faster than topk
+                # _, topk_inds = scores.topk(cfg.nms_pre)
+                ranked_scores, rank_inds = scores.sort(descending=True)
+                topk_inds = rank_inds[:cfg.nms_pre]
+                scores = ranked_scores[:cfg.nms_pre]
+                rpn_bbox_pred = rpn_bbox_pred[topk_inds, :]
+                anchors = anchors[topk_inds, :]
             mlvl_scores.append(scores)
             mlvl_bbox_preds.append(rpn_bbox_pred)
             mlvl_valid_anchors.append(anchors)
             level_ids.append(
-                torch.full((scores.size(0), ), idx, dtype=torch.long, device=scores.device)
-            )
+                scores.new_full((scores.size(0), ), idx, dtype=torch.long))
 
         scores = torch.cat(mlvl_scores)
         anchors = torch.cat(mlvl_valid_anchors)
@@ -218,21 +212,6 @@
         if cfg.min_bbox_size >= 0:
             w = proposals[:, 2] - proposals[:, 0]
             h = proposals[:, 3] - proposals[:, 1]
-<<<<<<< HEAD
-            valid_inds = torch.nonzero(
-                (w >= cfg.min_bbox_size)
-                & (h >= cfg.min_bbox_size),
-                as_tuple=False).squeeze()
-            if valid_inds.sum().item() != len(proposals) or (is_in_onnx_export() or is_in_nncf_tracing()):
-                proposals = proposals[valid_inds, :]
-                scores = scores[valid_inds]
-                ids = ids[valid_inds]
-
-        # TODO: remove the hard coded nms type
-        nms_cfg = dict(type='nms', iou_threshold=cfg.nms_thr)
-        dets, keep = batched_nms(proposals, scores, ids, nms_cfg)
-        return dets[:cfg.nms_post]
-=======
             valid_mask = (w > cfg.min_bbox_size) & (h > cfg.min_bbox_size)
             if not valid_mask.all():
                 proposals = proposals[valid_mask]
@@ -338,5 +317,4 @@
                                          cfg.nms.iou_threshold,
                                          score_threshold, nms_pre,
                                          cfg.max_per_img)
-        return dets
->>>>>>> 5ef56c17
+        return dets