--- conflicted
+++ resolved
@@ -13,7 +13,6 @@
 from mmdet.core import (build_anchor_generator, build_assigner,
                         build_bbox_coder, build_sampler, images_to_levels,
                         multi_apply, multiclass_nms)
-from mmdet.integration.nncf.utils import is_in_nncf_tracing
 from ..builder import HEADS, build_loss
 from .base_dense_head import BaseDenseHead
 from .dense_test_mixins import BBoxTestMixin
@@ -264,41 +263,10 @@
             # Filtering out all predictions with conf < conf_thr
             conf_thr = cfg.get('conf_thr', -1)
             if conf_thr > 0:
-<<<<<<< HEAD
-                # add as_tuple=False for compatibility in Pytorch 1.6
-                # flatten would create a Reshape op with constant values,
-                # and raise RuntimeError when doing inference in ONNX Runtime
-                # with a different input image (#4221).
-                conf_inds = conf_pred.ge(conf_thr).nonzero(
-                    as_tuple=False).squeeze(1)
-                bbox_pred = bbox_pred[conf_inds, :]
-                cls_pred = cls_pred[conf_inds, :]
-                conf_pred = conf_pred[conf_inds]
-
-            # Get top-k prediction
-            nms_pre = cfg.get('nms_pre', -1)
-            if 0 < nms_pre < conf_pred.size(0) and (
-                    not torch.onnx.is_in_onnx_export() or not is_in_nncf_tracing()):
-                _, topk_inds = conf_pred.topk(nms_pre)
-                bbox_pred = bbox_pred[topk_inds, :]
-                cls_pred = cls_pred[topk_inds, :]
-                conf_pred = conf_pred[topk_inds]
-
-            # Save the result of current scale
-            multi_lvl_bboxes.append(bbox_pred)
-            multi_lvl_cls_scores.append(cls_pred)
-            multi_lvl_conf_scores.append(conf_pred)
-
-        # Merge the results of different scales together
-        multi_lvl_bboxes = torch.cat(multi_lvl_bboxes)
-        multi_lvl_cls_scores = torch.cat(multi_lvl_cls_scores)
-        multi_lvl_conf_scores = torch.cat(multi_lvl_conf_scores)
-=======
                 conf_inds = objectness >= conf_thr
                 bboxes = bboxes[conf_inds, :]
                 scores = scores[conf_inds, :]
                 objectness = objectness[conf_inds]
->>>>>>> 5ef56c17
 
             det_bboxes, det_labels = multiclass_nms(
                 bboxes,
