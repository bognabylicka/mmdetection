--- conflicted
+++ resolved
@@ -33,11 +33,7 @@
     'ATSS', 'BaseDetector', 'SingleStageDetector', 'TwoStageDetector', 'RPN',
     'FastRCNN', 'FasterRCNN', 'MaskRCNN', 'CascadeRCNN', 'HybridTaskCascade',
     'RetinaNet', 'FCOS', 'GridRCNN', 'MaskScoringRCNN', 'RepPointsDetector',
-<<<<<<< HEAD
-    'FOVEA', 'FSAF', 'NASFCOS', 'MaskTextSpotter'
-=======
     'FOVEA', 'FSAF', 'NASFCOS', 'PointRend', 'GFL', 'CornerNet', 'PAA',
     'YOLOV3', 'YOLACT', 'VFNet', 'DETR', 'TridentFasterRCNN', 'SparseRCNN',
-    'SCNet'
->>>>>>> 46801227
+    'SCNet', 'MaskTextSpotter'
 ]