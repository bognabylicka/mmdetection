# Copyright (c) OpenMMLab. All rights reserved.
import warnings

import torch
<<<<<<< HEAD
import torch.nn as nn
=======

>>>>>>> 5ef56c17
from ..builder import DETECTORS, build_backbone, build_head, build_neck
from .base import BaseDetector


@DETECTORS.register_module()
class TwoStageDetector(BaseDetector):
    """Base class for two-stage detectors.

    Two-stage detectors typically consisting of a region proposal network and a
    task-specific regression head.
    """

    def __init__(self,
                 backbone,
                 neck=None,
                 rpn_head=None,
                 roi_head=None,
                 train_cfg=None,
                 test_cfg=None,
                 pretrained=None,
                 init_cfg=None):
        super(TwoStageDetector, self).__init__(init_cfg)
        if pretrained:
            warnings.warn('DeprecationWarning: pretrained is deprecated, '
                          'please use "init_cfg" instead')
            backbone.pretrained = pretrained
        self.backbone = build_backbone(backbone)

        if neck is not None:
            self.neck = build_neck(neck)

        if rpn_head is not None:
            rpn_train_cfg = train_cfg.rpn if train_cfg is not None else None
            rpn_head_ = rpn_head.copy()
            rpn_head_.update(train_cfg=rpn_train_cfg, test_cfg=test_cfg.rpn)
            self.rpn_head = build_head(rpn_head_)

        if roi_head is not None:
            # update train and test cfg here for now
            # TODO: refactor assigner & sampler
            rcnn_train_cfg = train_cfg.rcnn if train_cfg is not None else None
            roi_head.update(train_cfg=rcnn_train_cfg)
            roi_head.update(test_cfg=test_cfg.rcnn)
            roi_head.pretrained = pretrained
            self.roi_head = build_head(roi_head)

        self.train_cfg = train_cfg
        self.test_cfg = test_cfg

    @property
    def with_rpn(self):
        """bool: whether the detector has RPN"""
        return hasattr(self, 'rpn_head') and self.rpn_head is not None

    @property
    def with_roi_head(self):
        """bool: whether the detector has a RoI head"""
        return hasattr(self, 'roi_head') and self.roi_head is not None

    def extract_feat(self, img):
        """Directly extract features from the backbone+neck."""
        x = self.backbone(img)
        if self.with_neck:
            x = self.neck(x)
        return x

    def forward_dummy(self, img):
        """Used for computing network flops.

        See `mmdetection/tools/analysis_tools/get_flops.py`
        """
        outs = ()
        # backbone
        x = self.extract_feat(img)
        # rpn
        if self.with_rpn:
            rpn_outs = self.rpn_head(x)
            outs = outs + (rpn_outs, )
        proposals = torch.randn(1000, 4).to(img.device)
        # roi_head
        roi_outs = self.roi_head.forward_dummy(x, proposals)
        outs = outs + (roi_outs, )
        return outs

    def forward_train(self,
                      img,
                      img_metas,
                      gt_bboxes,
                      gt_labels,
                      gt_bboxes_ignore=None,
                      gt_masks=None,
                      proposals=None,
                      **kwargs):
        """
        Args:
            img (Tensor): of shape (N, C, H, W) encoding input images.
                Typically these should be mean centered and std scaled.

            img_metas (list[dict]): list of image info dict where each dict
                has: 'img_shape', 'scale_factor', 'flip', and may also contain
                'filename', 'ori_shape', 'pad_shape', and 'img_norm_cfg'.
                For details on the values of these keys see
                `mmdet/datasets/pipelines/formatting.py:Collect`.

            gt_bboxes (list[Tensor]): Ground truth bboxes for each image with
                shape (num_gts, 4) in [tl_x, tl_y, br_x, br_y] format.

            gt_labels (list[Tensor]): class indices corresponding to each box

            gt_bboxes_ignore (None | list[Tensor]): specify which bounding
                boxes can be ignored when computing the loss.

            gt_masks (None | Tensor) : true segmentation masks for each box
                used if the architecture supports a segmentation task.

            proposals : override rpn proposals with custom proposals. Use when
                `with_rpn` is False.

        Returns:
            dict[str, Tensor]: a dictionary of loss components
        """
        x = self.extract_feat(img)

        losses = dict()

        # RPN forward and loss
        if self.with_rpn:
            proposal_cfg = self.train_cfg.get('rpn_proposal',
                                              self.test_cfg.rpn)
            rpn_losses, proposal_list = self.rpn_head.forward_train(
                x,
                img_metas,
                gt_bboxes,
                gt_labels=None,
                gt_bboxes_ignore=gt_bboxes_ignore,
                proposal_cfg=proposal_cfg)
            losses.update(rpn_losses)
        else:
            proposal_list = proposals

        roi_losses = self.roi_head.forward_train(x, img_metas, proposal_list,
                                                 gt_bboxes, gt_labels,
                                                 gt_bboxes_ignore, gt_masks,
                                                 **kwargs)
        losses.update(roi_losses)

        return losses

    async def async_simple_test(self,
                                img,
                                img_meta,
                                proposals=None,
                                rescale=False):
        """Async test without augmentation."""
        assert self.with_bbox, 'Bbox head must be implemented.'
        x = self.extract_feat(img)

        if proposals is None:
            proposal_list = await self.rpn_head.async_simple_test_rpn(
                x, img_meta)
        else:
            proposal_list = proposals

        return await self.roi_head.async_simple_test(
            x, proposal_list, img_meta, rescale=rescale)

    def simple_test(self,
                    img,
                    img_metas,
                    proposals=None,
                    rescale=False,
                    postprocess=True):
        """Test without augmentation."""

        assert self.with_bbox, 'Bbox head must be implemented.'
        x = self.extract_feat(img)
        if proposals is None:
            proposal_list = self.rpn_head.simple_test_rpn(x, img_metas)
        else:
            proposal_list = proposals

        return self.roi_head.simple_test(
            x, proposal_list, img_metas, rescale=rescale, postprocess=postprocess)

    def aug_test(self, imgs, img_metas, rescale=False):
        """Test with augmentations.

        If rescale is False, then returned bboxes and masks will fit the scale
        of imgs[0].
        """
        x = self.extract_feats(imgs)
        proposal_list = self.rpn_head.aug_test_rpn(x, img_metas)
        return self.roi_head.aug_test(
            x, proposal_list, img_metas, rescale=rescale)

    def onnx_export(self, img, img_metas):

        img_shape = torch._shape_as_tensor(img)[2:]
        img_metas[0]['img_shape_for_onnx'] = img_shape
        x = self.extract_feat(img)
        proposals = self.rpn_head.onnx_export(x, img_metas)
        if hasattr(self.roi_head, 'onnx_export'):
            return self.roi_head.onnx_export(x, proposals, img_metas)
        else:
            raise NotImplementedError(
                f'{self.__class__.__name__} can not '
                f'be exported to ONNX. Please refer to the '
                f'list of supported models,'
                f'https://mmdetection.readthedocs.io/en/latest/tutorials/pytorch2onnx.html#list-of-supported-models-exportable-to-onnx'  # noqa E501
            )<|MERGE_RESOLUTION|>--- conflicted
+++ resolved
@@ -2,11 +2,7 @@
 import warnings
 
 import torch
-<<<<<<< HEAD
-import torch.nn as nn
-=======
-
->>>>>>> 5ef56c17
+
 from ..builder import DETECTORS, build_backbone, build_head, build_neck
 from .base import BaseDetector
 
@@ -173,12 +169,7 @@
         return await self.roi_head.async_simple_test(
             x, proposal_list, img_meta, rescale=rescale)
 
-    def simple_test(self,
-                    img,
-                    img_metas,
-                    proposals=None,
-                    rescale=False,
-                    postprocess=True):
+    def simple_test(self, img, img_metas, proposals=None, rescale=False):
         """Test without augmentation."""
 
         assert self.with_bbox, 'Bbox head must be implemented.'
@@ -189,7 +180,7 @@
             proposal_list = proposals
 
         return self.roi_head.simple_test(
-            x, proposal_list, img_metas, rescale=rescale, postprocess=postprocess)
+            x, proposal_list, img_metas, rescale=rescale)
 
     def aug_test(self, imgs, img_metas, rescale=False):
         """Test with augmentations.
