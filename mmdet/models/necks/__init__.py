from .bfp import BFP
from .fpn import FPN
from .fpn_carafe import FPN_CARAFE
from .hrfpn import HRFPN
from .nas_fpn import NASFPN
<<<<<<< HEAD
from .rssh_fpn import RSSH_FPN
from .pafpn import PAFPN

__all__ = ['FPN', 'BFP', 'HRFPN', 'NASFPN', 'FPN_CARAFE', 'PAFPN', 'RSSH_FPN']
=======
from .nasfcos_fpn import NASFCOS_FPN
from .pafpn import PAFPN

__all__ = [
    'FPN', 'BFP', 'HRFPN', 'NASFPN', 'FPN_CARAFE', 'PAFPN', 'NASFCOS_FPN'
]
>>>>>>> 99a31d25
<|MERGE_RESOLUTION|>--- conflicted
+++ resolved
@@ -3,16 +3,10 @@
 from .fpn_carafe import FPN_CARAFE
 from .hrfpn import HRFPN
 from .nas_fpn import NASFPN
-<<<<<<< HEAD
-from .rssh_fpn import RSSH_FPN
-from .pafpn import PAFPN
-
-__all__ = ['FPN', 'BFP', 'HRFPN', 'NASFPN', 'FPN_CARAFE', 'PAFPN', 'RSSH_FPN']
-=======
 from .nasfcos_fpn import NASFCOS_FPN
 from .pafpn import PAFPN
+from .rssh_fpn import RSSH_FPN
 
 __all__ = [
-    'FPN', 'BFP', 'HRFPN', 'NASFPN', 'FPN_CARAFE', 'PAFPN', 'NASFCOS_FPN'
-]
->>>>>>> 99a31d25
+    'FPN', 'BFP', 'HRFPN', 'NASFPN', 'FPN_CARAFE', 'PAFPN', 'NASFCOS_FPN', 'RSSH_FPN'
+]