<<<<<<< HEAD
=======
# Copyright (c) OpenMMLab. All rights reserved.
from warnings import warn

import numpy as np
>>>>>>> 5ef56c17
import torch
import torch.nn as nn
import torch.nn.functional as F
from mmcv.cnn import ConvModule, build_conv_layer, build_upsample_layer
from mmcv.ops.carafe import CARAFEPack
from mmcv.runner import BaseModule, ModuleList, auto_fp16, force_fp32
from torch.nn.modules.utils import _pair

from mmdet.core import mask_target
from mmdet.models.builder import HEADS, build_loss
from mmdet.core.utils.misc import arange
from mmdet.integration.nncf.utils import is_in_nncf_tracing

BYTES_PER_FLOAT = 4
# TODO: This memory limit may be too much or too little. It would be better to
# determine it based on available resources.
GPU_MEM_LIMIT = 1024**3  # 1 GB memory limit


@HEADS.register_module()
class FCNMaskHead(BaseModule):

    def __init__(self,
                 num_convs=4,
                 roi_feat_size=14,
                 in_channels=256,
                 conv_kernel_size=3,
                 conv_out_channels=256,
                 num_classes=80,
                 class_agnostic=False,
                 upsample_cfg=dict(type='deconv', scale_factor=2),
                 conv_cfg=None,
                 norm_cfg=None,
                 predictor_cfg=dict(type='Conv'),
                 loss_mask=dict(
                     type='CrossEntropyLoss', use_mask=True, loss_weight=1.0),
                 init_cfg=None):
        assert init_cfg is None, 'To prevent abnormal initialization ' \
                                 'behavior, init_cfg is not allowed to be set'
        super(FCNMaskHead, self).__init__(init_cfg)
        self.upsample_cfg = upsample_cfg.copy()
        if self.upsample_cfg['type'] not in [
                None, 'deconv', 'nearest', 'bilinear', 'carafe'
        ]:
            raise ValueError(
                f'Invalid upsample method {self.upsample_cfg["type"]}, '
                'accepted methods are "deconv", "nearest", "bilinear", '
                '"carafe"')
        self.num_convs = num_convs
        # WARN: roi_feat_size is reserved and not used
        self.roi_feat_size = _pair(roi_feat_size)
        self.in_channels = in_channels
        self.conv_kernel_size = conv_kernel_size
        self.conv_out_channels = conv_out_channels
        self.upsample_method = self.upsample_cfg.get('type')
        self.scale_factor = self.upsample_cfg.pop('scale_factor', None)
        self.num_classes = num_classes
        self.class_agnostic = class_agnostic
        self.conv_cfg = conv_cfg
        self.norm_cfg = norm_cfg
        self.predictor_cfg = predictor_cfg
        self.fp16_enabled = False
        self.loss_mask = build_loss(loss_mask)

        self.convs = ModuleList()
        for i in range(self.num_convs):
            in_channels = (
                self.in_channels if i == 0 else self.conv_out_channels)
            padding = (self.conv_kernel_size - 1) // 2
            self.convs.append(
                ConvModule(
                    in_channels,
                    self.conv_out_channels,
                    self.conv_kernel_size,
                    padding=padding,
                    conv_cfg=conv_cfg,
                    norm_cfg=norm_cfg))
        upsample_in_channels = (
            self.conv_out_channels if self.num_convs > 0 else in_channels)
        upsample_cfg_ = self.upsample_cfg.copy()
        if self.upsample_method is None:
            self.upsample = None
        elif self.upsample_method == 'deconv':
            upsample_cfg_.update(
                in_channels=upsample_in_channels,
                out_channels=self.conv_out_channels,
                kernel_size=self.scale_factor,
                stride=self.scale_factor)
            self.upsample = build_upsample_layer(upsample_cfg_)
        elif self.upsample_method == 'carafe':
            upsample_cfg_.update(
                channels=upsample_in_channels, scale_factor=self.scale_factor)
            self.upsample = build_upsample_layer(upsample_cfg_)
        else:
            # suppress warnings
            align_corners = (None
                             if self.upsample_method == 'nearest' else False)
            upsample_cfg_.update(
                scale_factor=self.scale_factor,
                mode=self.upsample_method,
                align_corners=align_corners)
            self.upsample = build_upsample_layer(upsample_cfg_)

        out_channels = 1 if self.class_agnostic else self.num_classes
        logits_in_channel = (
            self.conv_out_channels
            if self.upsample_method == 'deconv' else upsample_in_channels)
        self.conv_logits = build_conv_layer(self.predictor_cfg,
                                            logits_in_channel, out_channels, 1)
        self.relu = nn.ReLU(inplace=True)
        self.debug_imgs = None

    def init_weights(self):
        super(FCNMaskHead, self).init_weights()
        for m in [self.upsample, self.conv_logits]:
            if m is None:
                continue
            elif isinstance(m, CARAFEPack):
                m.init_weights()
            else:
                nn.init.kaiming_normal_(
                    m.weight, mode='fan_out', nonlinearity='relu')
                nn.init.constant_(m.bias, 0)

    @auto_fp16()
    def forward(self, x):
        for conv in self.convs:
            x = conv(x)
        if self.upsample is not None:
            x = self.upsample(x)
            if self.upsample_method == 'deconv':
                x = self.relu(x)
        mask_pred = self.conv_logits(x)
        return mask_pred

    def get_targets(self, sampling_results, gt_masks, rcnn_train_cfg):
        pos_proposals = [res.pos_bboxes for res in sampling_results]
        pos_assigned_gt_inds = [
            res.pos_assigned_gt_inds for res in sampling_results
        ]
        mask_targets = mask_target(pos_proposals, pos_assigned_gt_inds,
                                   gt_masks, rcnn_train_cfg)
        return mask_targets

    @force_fp32(apply_to=('mask_pred', ))
    def loss(self, mask_pred, mask_targets, labels):
        """
        Example:
            >>> from mmdet.models.roi_heads.mask_heads.fcn_mask_head import *  # NOQA
            >>> N = 7  # N = number of extracted ROIs
            >>> C, H, W = 11, 32, 32
            >>> # Create example instance of FCN Mask Head.
            >>> # There are lots of variations depending on the configuration
            >>> self = FCNMaskHead(num_classes=C, num_convs=1)
            >>> inputs = torch.rand(N, self.in_channels, H, W)
            >>> mask_pred = self.forward(inputs)
            >>> sf = self.scale_factor
            >>> labels = torch.randint(0, C, size=(N,))
            >>> # With the default properties the mask targets should indicate
            >>> # a (potentially soft) single-class label
            >>> mask_targets = torch.rand(N, H * sf, W * sf)
            >>> loss = self.loss(mask_pred, mask_targets, labels)
            >>> print('loss = {!r}'.format(loss))
        """
        loss = dict()
        if mask_pred.size(0) == 0:
            loss_mask = mask_pred.sum()
        else:
            if self.class_agnostic:
                loss_mask = self.loss_mask(mask_pred, mask_targets,
                                           torch.zeros_like(labels))
            else:
                loss_mask = self.loss_mask(mask_pred, mask_targets, labels)
        loss['loss_mask'] = loss_mask
        return loss

    def get_seg_masks(self, mask_pred, det_bboxes, det_labels, rcnn_test_cfg,
                      ori_shape, scale_factor, rescale):
        """Get segmentation masks from mask_pred and bboxes.

        Args:
            mask_pred (Tensor or ndarray): shape (n, #class, h, w).
                For single-scale testing, mask_pred is the direct output of
                model, whose type is Tensor, while for multi-scale testing,
                it will be converted to numpy array outside of this method.
            det_bboxes (Tensor): shape (n, 4/5)
            det_labels (Tensor): shape (n, )
            rcnn_test_cfg (dict): rcnn testing config
            ori_shape (Tuple): original image height and width, shape (2,)
            scale_factor(ndarray | Tensor): If ``rescale is True``, box
                coordinates are divided by this scale factor to fit
                ``ori_shape``.
            rescale (bool): If True, the resulting masks will be rescaled to
                ``ori_shape``.

        Returns:
            list[list]: encoded masks. The c-th item in the outer list
                corresponds to the c-th class. Given the c-th outer list, the
                i-th item in that inner list is the mask for the i-th box with
                class label c.

        Example:
            >>> import mmcv
            >>> from mmdet.models.roi_heads.mask_heads.fcn_mask_head import *  # NOQA
            >>> N = 7  # N = number of extracted ROIs
            >>> C, H, W = 11, 32, 32
            >>> # Create example instance of FCN Mask Head.
            >>> self = FCNMaskHead(num_classes=C, num_convs=0)
            >>> inputs = torch.rand(N, self.in_channels, H, W)
            >>> mask_pred = self.forward(inputs)
            >>> # Each input is associated with some bounding box
            >>> det_bboxes = torch.Tensor([[1, 1, 42, 42 ]] * N)
            >>> det_labels = torch.randint(0, C, size=(N,))
            >>> rcnn_test_cfg = mmcv.Config({'mask_thr_binary': 0, })
            >>> ori_shape = (H * 4, W * 4)
            >>> scale_factor = torch.FloatTensor((1, 1))
            >>> rescale = False
            >>> # Encoded masks are a list for each category.
            >>> encoded_masks = self.get_seg_masks(
            >>>     mask_pred, det_bboxes, det_labels, rcnn_test_cfg, ori_shape,
            >>>     scale_factor, rescale
            >>> )
            >>> assert len(encoded_masks) == C
            >>> assert sum(list(map(len, encoded_masks))) == N
        """
<<<<<<< HEAD
        segm_result = mask_pred[arange(end=det_labels.shape[0], device=mask_pred.device),
                                det_labels].sigmoid()
        return segm_result
=======
        if isinstance(mask_pred, torch.Tensor):
            mask_pred = mask_pred.sigmoid()
        else:
            # In AugTest, has been activated before
            mask_pred = det_bboxes.new_tensor(mask_pred)

        device = mask_pred.device
        cls_segms = [[] for _ in range(self.num_classes)
                     ]  # BG is not included in num_classes
        bboxes = det_bboxes[:, :4]
        labels = det_labels

        # In most cases, scale_factor should have been
        # converted to Tensor when rescale the bbox
        if not isinstance(scale_factor, torch.Tensor):
            if isinstance(scale_factor, float):
                scale_factor = np.array([scale_factor] * 4)
                warn('Scale_factor should be a Tensor or ndarray '
                     'with shape (4,), float would be deprecated. ')
            assert isinstance(scale_factor, np.ndarray)
            scale_factor = torch.Tensor(scale_factor)

        if rescale:
            img_h, img_w = ori_shape[:2]
            bboxes = bboxes / scale_factor
        else:
            w_scale, h_scale = scale_factor[0], scale_factor[1]
            img_h = np.round(ori_shape[0] * h_scale.item()).astype(np.int32)
            img_w = np.round(ori_shape[1] * w_scale.item()).astype(np.int32)

        N = len(mask_pred)
        # The actual implementation split the input into chunks,
        # and paste them chunk by chunk.
        if device.type == 'cpu':
            # CPU is most efficient when they are pasted one by one with
            # skip_empty=True, so that it performs minimal number of
            # operations.
            num_chunks = N
        else:
            # GPU benefits from parallelism for larger chunks,
            # but may have memory issue
            # the types of img_w and img_h are np.int32,
            # when the image resolution is large,
            # the calculation of num_chunks will overflow.
            # so we neet to change the types of img_w and img_h to int.
            # See https://github.com/open-mmlab/mmdetection/pull/5191
            num_chunks = int(
                np.ceil(N * int(img_h) * int(img_w) * BYTES_PER_FLOAT /
                        GPU_MEM_LIMIT))
            assert (num_chunks <=
                    N), 'Default GPU_MEM_LIMIT is too small; try increasing it'
        chunks = torch.chunk(torch.arange(N, device=device), num_chunks)

        threshold = rcnn_test_cfg.mask_thr_binary
        im_mask = torch.zeros(
            N,
            img_h,
            img_w,
            device=device,
            dtype=torch.bool if threshold >= 0 else torch.uint8)

        if not self.class_agnostic:
            mask_pred = mask_pred[range(N), labels][:, None]

        for inds in chunks:
            masks_chunk, spatial_inds = _do_paste_mask(
                mask_pred[inds],
                bboxes[inds],
                img_h,
                img_w,
                skip_empty=device.type == 'cpu')

            if threshold >= 0:
                masks_chunk = (masks_chunk >= threshold).to(dtype=torch.bool)
            else:
                # for visualization and debugging
                masks_chunk = (masks_chunk * 255).to(dtype=torch.uint8)

            im_mask[(inds, ) + spatial_inds] = masks_chunk

        for i in range(N):
            cls_segms[labels[i]].append(im_mask[i].detach().cpu().numpy())
        return cls_segms
>>>>>>> 5ef56c17

    def onnx_export(self, mask_pred, det_bboxes, det_labels, rcnn_test_cfg,
                    ori_shape, **kwargs):
        """Get segmentation masks from mask_pred and bboxes.

        Args:
            mask_pred (Tensor): shape (n, #class, h, w).
            det_bboxes (Tensor): shape (n, 4/5)
            det_labels (Tensor): shape (n, )
            rcnn_test_cfg (dict): rcnn testing config
            ori_shape (Tuple): original image height and width, shape (2,)

        Returns:
            Tensor: a mask of shape (N, img_h, img_w).
        """

        mask_pred = mask_pred.sigmoid()
        bboxes = det_bboxes[:, :4]
        labels = det_labels
        # No need to consider rescale and scale_factor while exporting to ONNX
        img_h, img_w = ori_shape[:2]
        threshold = rcnn_test_cfg.mask_thr_binary
        if not self.class_agnostic:
            box_inds = torch.arange(mask_pred.shape[0])
            mask_pred = mask_pred[box_inds, labels][:, None]
        masks, _ = _do_paste_mask(
            mask_pred, bboxes, img_h, img_w, skip_empty=False)
        if threshold >= 0:
            # should convert to float to avoid problems in TRT
            masks = (masks >= threshold).to(dtype=torch.float)
        return masks


def _do_paste_mask(masks, boxes, img_h, img_w, skip_empty=True):
    """Paste instance masks according to boxes.

    This implementation is modified from
    https://github.com/facebookresearch/detectron2/

    Args:
        masks (Tensor): N, 1, H, W
        boxes (Tensor): N, 4
        img_h (int): Height of the image to be pasted.
        img_w (int): Width of the image to be pasted.
        skip_empty (bool): Only paste masks within the region that
            tightly bound all boxes, and returns the results this region only.
            An important optimization for CPU.

    Returns:
        tuple: (Tensor, tuple). The first item is mask tensor, the second one
            is the slice object.
        If skip_empty == False, the whole image will be pasted. It will
            return a mask of shape (N, img_h, img_w) and an empty tuple.
        If skip_empty == True, only area around the mask will be pasted.
            A mask of shape (N, h', w') and its start and end coordinates
            in the original image will be returned.
    """
    # On GPU, paste all masks together (up to chunk size)
    # by using the entire image to sample the masks
    # Compared to pasting them one by one,
    # this has more operations but is faster on COCO-scale dataset.
    device = masks.device
    if skip_empty:
        x0_int, y0_int = torch.clamp(
            boxes.min(dim=0).values.floor()[:2] - 1,
            min=0).to(dtype=torch.int32)
        x1_int = torch.clamp(
            boxes[:, 2].max().ceil() + 1, max=img_w).to(dtype=torch.int32)
        y1_int = torch.clamp(
            boxes[:, 3].max().ceil() + 1, max=img_h).to(dtype=torch.int32)
    else:
        x0_int, y0_int = 0, 0
        x1_int, y1_int = img_w, img_h
    x0, y0, x1, y1 = torch.split(boxes, 1, dim=1)  # each is Nx1

    N = masks.shape[0]

    img_y = torch.arange(y0_int, y1_int, device=device).to(torch.float32) + 0.5
    img_x = torch.arange(x0_int, x1_int, device=device).to(torch.float32) + 0.5
    img_y = (img_y - y0) / (y1 - y0) * 2 - 1
    img_x = (img_x - x0) / (x1 - x0) * 2 - 1
    # img_x, img_y have shapes (N, w), (N, h)
    # IsInf op is not supported with ONNX<=1.7.0
    if not torch.onnx.is_in_onnx_export():
        if torch.isinf(img_x).any():
            inds = torch.where(torch.isinf(img_x))
            img_x[inds] = 0
        if torch.isinf(img_y).any():
            inds = torch.where(torch.isinf(img_y))
            img_y[inds] = 0

    gx = img_x[:, None, :].expand(N, img_y.size(1), img_x.size(1))
    gy = img_y[:, :, None].expand(N, img_y.size(1), img_x.size(1))
    grid = torch.stack([gx, gy], dim=3)

<<<<<<< HEAD
    if torch.onnx.is_in_onnx_export() or is_in_nncf_tracing():
        raise RuntimeError(
            'Exporting F.grid_sample from Pytorch to ONNX is not supported.')
=======
>>>>>>> 5ef56c17
    img_masks = F.grid_sample(
        masks.to(dtype=torch.float32), grid, align_corners=False)

    if skip_empty:
        return img_masks[:, 0], (slice(y0_int, y1_int), slice(x0_int, x1_int))
    else:
        return img_masks[:, 0], ()<|MERGE_RESOLUTION|>--- conflicted
+++ resolved
@@ -1,10 +1,7 @@
-<<<<<<< HEAD
-=======
 # Copyright (c) OpenMMLab. All rights reserved.
 from warnings import warn
 
 import numpy as np
->>>>>>> 5ef56c17
 import torch
 import torch.nn as nn
 import torch.nn.functional as F
@@ -15,8 +12,6 @@
 
 from mmdet.core import mask_target
 from mmdet.models.builder import HEADS, build_loss
-from mmdet.core.utils.misc import arange
-from mmdet.integration.nncf.utils import is_in_nncf_tracing
 
 BYTES_PER_FLOAT = 4
 # TODO: This memory limit may be too much or too little. It would be better to
@@ -230,11 +225,6 @@
             >>> assert len(encoded_masks) == C
             >>> assert sum(list(map(len, encoded_masks))) == N
         """
-<<<<<<< HEAD
-        segm_result = mask_pred[arange(end=det_labels.shape[0], device=mask_pred.device),
-                                det_labels].sigmoid()
-        return segm_result
-=======
         if isinstance(mask_pred, torch.Tensor):
             mask_pred = mask_pred.sigmoid()
         else:
@@ -318,7 +308,6 @@
         for i in range(N):
             cls_segms[labels[i]].append(im_mask[i].detach().cpu().numpy())
         return cls_segms
->>>>>>> 5ef56c17
 
     def onnx_export(self, mask_pred, det_bboxes, det_labels, rcnn_test_cfg,
                     ori_shape, **kwargs):
@@ -414,12 +403,6 @@
     gy = img_y[:, :, None].expand(N, img_y.size(1), img_x.size(1))
     grid = torch.stack([gx, gy], dim=3)
 
-<<<<<<< HEAD
-    if torch.onnx.is_in_onnx_export() or is_in_nncf_tracing():
-        raise RuntimeError(
-            'Exporting F.grid_sample from Pytorch to ONNX is not supported.')
-=======
->>>>>>> 5ef56c17
     img_masks = F.grid_sample(
         masks.to(dtype=torch.float32), grid, align_corners=False)
 
