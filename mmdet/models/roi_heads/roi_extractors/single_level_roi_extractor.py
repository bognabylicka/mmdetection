# Copyright (c) OpenMMLab. All rights reserved.
import torch
from mmcv.runner import force_fp32

from mmdet.models.builder import ROI_EXTRACTORS
from mmdet.utils.deployment.symbolic import py_symbolic
from mmdet.integration.nncf.utils import is_in_nncf_tracing
from .base_roi_extractor import BaseRoIExtractor


def adapter(self, feats, rois):
    return ((rois,) + tuple(feats), 
        {'output_size': self.roi_layers[0].output_size[0],
         'featmap_strides': self.featmap_strides,
         'sample_num': self.roi_layers[0].sampling_ratio})


@ROI_EXTRACTORS.register_module()
class SingleRoIExtractor(BaseRoIExtractor):
    """Extract RoI features from a single level feature map.

    If there are multiple input feature levels, each RoI is mapped to a level
    according to its scale. The mapping rule is proposed in
    `FPN <https://arxiv.org/abs/1612.03144>`_.

    Args:
        roi_layer (dict): Specify RoI layer type and arguments.
        out_channels (int): Output channels of RoI layers.
        featmap_strides (List[int]): Strides of input feature maps.
        finest_scale (int): Scale threshold of mapping to level 0. Default: 56.
        init_cfg (dict or list[dict], optional): Initialization config dict.
            Default: None
    """

    def __init__(self,
                 roi_layer,
                 out_channels,
                 featmap_strides,
                 finest_scale=56,
                 init_cfg=None):
        super(SingleRoIExtractor, self).__init__(roi_layer, out_channels,
                                                 featmap_strides, init_cfg)
        self.finest_scale = finest_scale

    def map_roi_levels(self, rois, num_levels):
        """Map rois to corresponding feature levels by scales.

        - scale < finest_scale * 2: level 0
        - finest_scale * 2 <= scale < finest_scale * 4: level 1
        - finest_scale * 4 <= scale < finest_scale * 8: level 2
        - scale >= finest_scale * 8: level 3

        Args:
            rois (Tensor): Input RoIs, shape (k, 5).
            num_levels (int): Total level number.

        Returns:
            Tensor: Level index (0-based) of each RoI, shape (k, )
        """
        scale = torch.sqrt(
            (rois[:, 3] - rois[:, 1]) * (rois[:, 4] - rois[:, 2]))
        target_lvls = torch.floor(torch.log2(scale / self.finest_scale + 1e-6))
        target_lvls = target_lvls.clamp(min=0, max=num_levels - 1).long()
        return target_lvls

    @py_symbolic(op_name='roi_feature_extractor', adapter=adapter)
    @force_fp32(apply_to=('feats', ), out_fp16=True)
    def forward(self, feats, rois, roi_scale_factor=None):
        """Forward function."""
        out_size = self.roi_layers[0].output_size
        num_levels = len(feats)
        expand_dims = (-1, self.out_channels * out_size[0] * out_size[1])
<<<<<<< HEAD
        if torch.onnx.is_in_onnx_export() or is_in_nncf_tracing():
=======
        if torch.onnx.is_in_onnx_export():
>>>>>>> 5ef56c17
            # Work around to export mask-rcnn to onnx
            roi_feats = rois[:, :1].clone().detach()
            roi_feats = roi_feats.expand(*expand_dims)
            roi_feats = roi_feats.reshape(-1, self.out_channels, *out_size)
            roi_feats = roi_feats * 0
        else:
            roi_feats = feats[0].new_zeros(
                rois.size(0), self.out_channels, *out_size)
        # TODO: remove this when parrots supports
        if torch.__version__ == 'parrots':
            roi_feats.requires_grad = True

        if num_levels == 1:
            if len(rois) == 0:
                return roi_feats
            return self.roi_layers[0](feats[0], rois)

        target_lvls = self.map_roi_levels(rois, num_levels)

        if roi_scale_factor is not None:
            rois = self.roi_rescale(rois, roi_scale_factor)

        for i in range(num_levels):
            mask = target_lvls == i
<<<<<<< HEAD
            if torch.onnx.is_in_onnx_export() or is_in_nncf_tracing():
                # To keep all roi_align nodes exported to onnx
                # and skip nonzero op
                mask = mask.float().unsqueeze(-1).expand(*expand_dims).reshape(
                    roi_feats.shape)
                roi_feats_t = self.roi_layers[i](feats[i], rois)
                roi_feats_t *= mask
=======
            if torch.onnx.is_in_onnx_export():
                # To keep all roi_align nodes exported to onnx
                # and skip nonzero op
                mask = mask.float().unsqueeze(-1)
                # select target level rois and reset the rest rois to zero.
                rois_i = rois.clone().detach()
                rois_i *= mask
                mask_exp = mask.expand(*expand_dims).reshape(roi_feats.shape)
                roi_feats_t = self.roi_layers[i](feats[i], rois_i)
                roi_feats_t *= mask_exp
>>>>>>> 5ef56c17
                roi_feats += roi_feats_t
                continue
            inds = mask.nonzero(as_tuple=False).squeeze(1)
            if inds.numel() > 0:
                rois_ = rois[inds]
                roi_feats_t = self.roi_layers[i](feats[i], rois_)
                roi_feats[inds] = roi_feats_t
            else:
                # Sometimes some pyramid levels will not be used for RoI
                # feature extraction and this will cause an incomplete
                # computation graph in one GPU, which is different from those
                # in other GPUs and will cause a hanging error.
                # Therefore, we add it to ensure each feature pyramid is
                # included in the computation graph to avoid runtime bugs.
                roi_feats += sum(
                    x.view(-1)[0]
                    for x in self.parameters()) * 0. + feats[i].sum() * 0.
        return roi_feats<|MERGE_RESOLUTION|>--- conflicted
+++ resolved
@@ -3,16 +3,7 @@
 from mmcv.runner import force_fp32
 
 from mmdet.models.builder import ROI_EXTRACTORS
-from mmdet.utils.deployment.symbolic import py_symbolic
-from mmdet.integration.nncf.utils import is_in_nncf_tracing
 from .base_roi_extractor import BaseRoIExtractor
-
-
-def adapter(self, feats, rois):
-    return ((rois,) + tuple(feats), 
-        {'output_size': self.roi_layers[0].output_size[0],
-         'featmap_strides': self.featmap_strides,
-         'sample_num': self.roi_layers[0].sampling_ratio})
 
 
 @ROI_EXTRACTORS.register_module()
@@ -63,18 +54,13 @@
         target_lvls = target_lvls.clamp(min=0, max=num_levels - 1).long()
         return target_lvls
 
-    @py_symbolic(op_name='roi_feature_extractor', adapter=adapter)
     @force_fp32(apply_to=('feats', ), out_fp16=True)
     def forward(self, feats, rois, roi_scale_factor=None):
         """Forward function."""
         out_size = self.roi_layers[0].output_size
         num_levels = len(feats)
         expand_dims = (-1, self.out_channels * out_size[0] * out_size[1])
-<<<<<<< HEAD
-        if torch.onnx.is_in_onnx_export() or is_in_nncf_tracing():
-=======
         if torch.onnx.is_in_onnx_export():
->>>>>>> 5ef56c17
             # Work around to export mask-rcnn to onnx
             roi_feats = rois[:, :1].clone().detach()
             roi_feats = roi_feats.expand(*expand_dims)
@@ -99,15 +85,6 @@
 
         for i in range(num_levels):
             mask = target_lvls == i
-<<<<<<< HEAD
-            if torch.onnx.is_in_onnx_export() or is_in_nncf_tracing():
-                # To keep all roi_align nodes exported to onnx
-                # and skip nonzero op
-                mask = mask.float().unsqueeze(-1).expand(*expand_dims).reshape(
-                    roi_feats.shape)
-                roi_feats_t = self.roi_layers[i](feats[i], rois)
-                roi_feats_t *= mask
-=======
             if torch.onnx.is_in_onnx_export():
                 # To keep all roi_align nodes exported to onnx
                 # and skip nonzero op
@@ -118,7 +95,6 @@
                 mask_exp = mask.expand(*expand_dims).reshape(roi_feats.shape)
                 roi_feats_t = self.roi_layers[i](feats[i], rois_i)
                 roi_feats_t *= mask_exp
->>>>>>> 5ef56c17
                 roi_feats += roi_feats_t
                 continue
             inds = mask.nonzero(as_tuple=False).squeeze(1)
