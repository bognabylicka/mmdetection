# Copyright (c) OpenMMLab. All rights reserved.
import numpy as np
import torch
import torch.nn.functional as F

from mmdet.core import (bbox2result, bbox2roi, bbox_mapping, merge_aug_bboxes,
                        merge_aug_masks, multiclass_nms)
from mmdet.core.mask.transforms import mask2result
from mmdet.core.utils.misc import dummy_pad
from mmdet.integration.nncf.utils import is_in_nncf_tracing
from ..builder import HEADS, build_head, build_roi_extractor
from ..utils.brick_wrappers import adaptive_avg_pool2d
from .cascade_roi_head import CascadeRoIHead


@HEADS.register_module()
class SCNetRoIHead(CascadeRoIHead):
    """RoIHead for `SCNet <https://arxiv.org/abs/2012.10150>`_.

    Args:
        num_stages (int): number of cascade stages.
        stage_loss_weights (list): loss weight of cascade stages.
        semantic_roi_extractor (dict): config to init semantic roi extractor.
        semantic_head (dict): config to init semantic head.
        feat_relay_head (dict): config to init feature_relay_head.
        glbctx_head (dict): config to init global context head.
    """

    def __init__(self,
                 num_stages,
                 stage_loss_weights,
                 semantic_roi_extractor=None,
                 semantic_head=None,
                 feat_relay_head=None,
                 glbctx_head=None,
                 **kwargs):
        super(SCNetRoIHead, self).__init__(num_stages, stage_loss_weights,
                                           **kwargs)
        assert self.with_bbox and self.with_mask
        assert not self.with_shared_head  # shared head is not supported

        if semantic_head is not None:
            self.semantic_roi_extractor = build_roi_extractor(
                semantic_roi_extractor)
            self.semantic_head = build_head(semantic_head)

        if feat_relay_head is not None:
            self.feat_relay_head = build_head(feat_relay_head)

        if glbctx_head is not None:
            self.glbctx_head = build_head(glbctx_head)

    def init_mask_head(self, mask_roi_extractor, mask_head):
        """Initialize ``mask_head``"""
        if mask_roi_extractor is not None:
            self.mask_roi_extractor = build_roi_extractor(mask_roi_extractor)
            self.mask_head = build_head(mask_head)

    @property
    def with_semantic(self):
        """bool: whether the head has semantic head"""
        return hasattr(self,
                       'semantic_head') and self.semantic_head is not None

    @property
    def with_feat_relay(self):
        """bool: whether the head has feature relay head"""
        return (hasattr(self, 'feat_relay_head')
                and self.feat_relay_head is not None)

    @property
    def with_glbctx(self):
        """bool: whether the head has global context head"""
        return hasattr(self, 'glbctx_head') and self.glbctx_head is not None

    def _fuse_glbctx(self, roi_feats, glbctx_feat, rois):
        """Fuse global context feats with roi feats."""
        assert roi_feats.size(0) == rois.size(0)
        img_inds = torch.unique(rois[:, 0].cpu(), sorted=True).long()
        fused_feats = torch.zeros_like(roi_feats)
        for img_id in img_inds:
            inds = (rois[:, 0] == img_id.item())
            fused_feats[inds] = roi_feats[inds] + glbctx_feat[img_id]
        return fused_feats

    def _slice_pos_feats(self, feats, sampling_results):
        """Get features from pos rois."""
        num_rois = [res.bboxes.size(0) for res in sampling_results]
        num_pos_rois = [res.pos_bboxes.size(0) for res in sampling_results]
        inds = torch.zeros(sum(num_rois), dtype=torch.bool)
        start = 0
        for i in range(len(num_rois)):
            start = 0 if i == 0 else start + num_rois[i - 1]
            stop = start + num_pos_rois[i]
            inds[start:stop] = 1
        sliced_feats = feats[inds]
        return sliced_feats

    def _bbox_forward(self,
                      stage,
                      x,
                      rois,
                      semantic_feat=None,
                      glbctx_feat=None):
        """Box head forward function used in both training and testing."""
        bbox_roi_extractor = self.bbox_roi_extractor[stage]
        bbox_head = self.bbox_head[stage]
        bbox_feats = bbox_roi_extractor(
            x[:len(bbox_roi_extractor.featmap_strides)], rois)
        if self.with_semantic and semantic_feat is not None:
            bbox_semantic_feat = self.semantic_roi_extractor([semantic_feat],
                                                             rois)
            if bbox_semantic_feat.shape[-2:] != bbox_feats.shape[-2:]:
                bbox_semantic_feat = adaptive_avg_pool2d(
                    bbox_semantic_feat, bbox_feats.shape[-2:])
            bbox_feats += bbox_semantic_feat
        if self.with_glbctx and glbctx_feat is not None:
            bbox_feats = self._fuse_glbctx(bbox_feats, glbctx_feat, rois)
        cls_score, bbox_pred, relayed_feat = bbox_head(
            bbox_feats, return_shared_feat=True)

        bbox_results = dict(
            cls_score=cls_score,
            bbox_pred=bbox_pred,
            relayed_feat=relayed_feat)
        return bbox_results

    def _mask_forward(self,
                      x,
                      rois,
                      semantic_feat=None,
                      glbctx_feat=None,
                      relayed_feat=None):
        """Mask head forward function used in both training and testing."""
        mask_feats = self.mask_roi_extractor(
            x[:self.mask_roi_extractor.num_inputs], rois)
        if self.with_semantic and semantic_feat is not None:
            mask_semantic_feat = self.semantic_roi_extractor([semantic_feat],
                                                             rois)
            if mask_semantic_feat.shape[-2:] != mask_feats.shape[-2:]:
                mask_semantic_feat = F.adaptive_avg_pool2d(
                    mask_semantic_feat, mask_feats.shape[-2:])
            mask_feats += mask_semantic_feat
        if self.with_glbctx and glbctx_feat is not None:
            mask_feats = self._fuse_glbctx(mask_feats, glbctx_feat, rois)
        if self.with_feat_relay and relayed_feat is not None:
            mask_feats = mask_feats + relayed_feat
        mask_pred = self.mask_head(mask_feats)
        mask_results = dict(mask_pred=mask_pred)

        return mask_results

    def _bbox_forward_train(self,
                            stage,
                            x,
                            sampling_results,
                            gt_bboxes,
                            gt_labels,
                            rcnn_train_cfg,
                            semantic_feat=None,
                            glbctx_feat=None):
        """Run forward function and calculate loss for box head in training."""
        bbox_head = self.bbox_head[stage]
        rois = bbox2roi([res.bboxes for res in sampling_results])
        bbox_results = self._bbox_forward(
            stage,
            x,
            rois,
            semantic_feat=semantic_feat,
            glbctx_feat=glbctx_feat)

        bbox_targets = bbox_head.get_targets(sampling_results, gt_bboxes,
                                             gt_labels, rcnn_train_cfg)
        loss_bbox = bbox_head.loss(bbox_results['cls_score'],
                                   bbox_results['bbox_pred'], rois,
                                   *bbox_targets)

        bbox_results.update(
            loss_bbox=loss_bbox, rois=rois, bbox_targets=bbox_targets)
        return bbox_results

    def _mask_forward_train(self,
                            x,
                            sampling_results,
                            gt_masks,
                            rcnn_train_cfg,
                            semantic_feat=None,
                            glbctx_feat=None,
                            relayed_feat=None):
        """Run forward function and calculate loss for mask head in
        training."""
        pos_rois = bbox2roi([res.pos_bboxes for res in sampling_results])
        mask_results = self._mask_forward(
            x,
            pos_rois,
            semantic_feat=semantic_feat,
            glbctx_feat=glbctx_feat,
            relayed_feat=relayed_feat)

        mask_targets = self.mask_head.get_targets(sampling_results, gt_masks,
                                                  rcnn_train_cfg)
        pos_labels = torch.cat([res.pos_gt_labels for res in sampling_results])
        loss_mask = self.mask_head.loss(mask_results['mask_pred'],
                                        mask_targets, pos_labels)

        mask_results = loss_mask
        return mask_results

    def forward_train(self,
                      x,
                      img_metas,
                      proposal_list,
                      gt_bboxes,
                      gt_labels,
                      gt_bboxes_ignore=None,
                      gt_masks=None,
                      gt_semantic_seg=None):
        """
        Args:
            x (list[Tensor]): list of multi-level img features.
            img_metas (list[dict]): list of image info dict where each dict
                has: 'img_shape', 'scale_factor', 'flip', and may also contain
                'filename', 'ori_shape', 'pad_shape', and 'img_norm_cfg'.
                For details on the values of these keys see
                `mmdet/datasets/pipelines/formatting.py:Collect`.
            proposal_list (list[Tensors]): list of region proposals.
            gt_bboxes (list[Tensor]): Ground truth bboxes for each image with
                shape (num_gts, 4) in [tl_x, tl_y, br_x, br_y] format.
            gt_labels (list[Tensor]): class indices corresponding to each box
            gt_bboxes_ignore (None, list[Tensor]): specify which bounding
                boxes can be ignored when computing the loss.
            gt_masks (None, Tensor) : true segmentation masks for each box
                used if the architecture supports a segmentation task.
            gt_semantic_seg (None, list[Tensor]): semantic segmentation masks
                used if the architecture supports semantic segmentation task.

        Returns:
            dict[str, Tensor]: a dictionary of loss components
        """
        losses = dict()

        # semantic segmentation branch
        if self.with_semantic:
            semantic_pred, semantic_feat = self.semantic_head(x)
            loss_seg = self.semantic_head.loss(semantic_pred, gt_semantic_seg)
            losses['loss_semantic_seg'] = loss_seg
        else:
            semantic_feat = None

        # global context branch
        if self.with_glbctx:
            mc_pred, glbctx_feat = self.glbctx_head(x)
            loss_glbctx = self.glbctx_head.loss(mc_pred, gt_labels)
            losses['loss_glbctx'] = loss_glbctx
        else:
            glbctx_feat = None

        for i in range(self.num_stages):
            self.current_stage = i
            rcnn_train_cfg = self.train_cfg[i]
            lw = self.stage_loss_weights[i]

            # assign gts and sample proposals
            sampling_results = []
            bbox_assigner = self.bbox_assigner[i]
            bbox_sampler = self.bbox_sampler[i]
            num_imgs = len(img_metas)
            if gt_bboxes_ignore is None:
                gt_bboxes_ignore = [None for _ in range(num_imgs)]

            for j in range(num_imgs):
                assign_result = bbox_assigner.assign(proposal_list[j],
                                                     gt_bboxes[j],
                                                     gt_bboxes_ignore[j],
                                                     gt_labels[j])
                sampling_result = bbox_sampler.sample(
                    assign_result,
                    proposal_list[j],
                    gt_bboxes[j],
                    gt_labels[j],
                    feats=[lvl_feat[j][None] for lvl_feat in x])
                sampling_results.append(sampling_result)

            bbox_results = \
                self._bbox_forward_train(
                    i, x, sampling_results, gt_bboxes, gt_labels,
                    rcnn_train_cfg, semantic_feat, glbctx_feat)
            roi_labels = bbox_results['bbox_targets'][0]

            for name, value in bbox_results['loss_bbox'].items():
                losses[f's{i}.{name}'] = (
                    value * lw if 'loss' in name else value)

            # refine boxes
            if i < self.num_stages - 1:
                pos_is_gts = [res.pos_is_gt for res in sampling_results]
                with torch.no_grad():
                    proposal_list = self.bbox_head[i].refine_bboxes(
                        bbox_results['rois'], roi_labels,
                        bbox_results['bbox_pred'], pos_is_gts, img_metas)

        if self.with_feat_relay:
            relayed_feat = self._slice_pos_feats(bbox_results['relayed_feat'],
                                                 sampling_results)
            relayed_feat = self.feat_relay_head(relayed_feat)
        else:
            relayed_feat = None

        mask_results = self._mask_forward_train(x, sampling_results, gt_masks,
                                                rcnn_train_cfg, semantic_feat,
                                                glbctx_feat, relayed_feat)
        mask_lw = sum(self.stage_loss_weights)
        losses['loss_mask'] = mask_lw * mask_results['loss_mask']

        return losses

<<<<<<< HEAD
    def simple_test(self, x, proposal_list, img_metas, rescale=False, postprocess=False):
        """Test without augmentation."""
=======
    def simple_test(self, x, proposal_list, img_metas, rescale=False):
        """Test without augmentation.

        Args:
            x (tuple[Tensor]): Features from upstream network. Each
                has shape (batch_size, c, h, w).
            proposal_list (list(Tensor)): Proposals from rpn head.
                Each has shape (num_proposals, 5), last dimension
                5 represent (x1, y1, x2, y2, score).
            img_metas (list[dict]): Meta information of images.
            rescale (bool): Whether to rescale the results to
                the original image. Default: True.

        Returns:
            list[list[np.ndarray]] or list[tuple]: When no mask branch,
            it is bbox results of each image and classes with type
            `list[list[np.ndarray]]`. The outer list
            corresponds to each image. The inner list
            corresponds to each class. When the model has mask branch,
            it contains bbox results and mask results.
            The outer list corresponds to each image, and first element
            of tuple is bbox results, second element is mask results.
        """
>>>>>>> 5ef56c17
        if self.with_semantic:
            _, semantic_feat = self.semantic_head(x)
        else:
            semantic_feat = None

        if self.with_glbctx:
            mc_pred, glbctx_feat = self.glbctx_head(x)
        else:
            glbctx_feat = None

        num_imgs = len(proposal_list)
        img_shapes = tuple(meta['img_shape'] for meta in img_metas)
        ori_shapes = tuple(meta['ori_shape'] for meta in img_metas)
        scale_factors = tuple(meta['scale_factor'] for meta in img_metas)

        # "ms" in variable names means multi-stage
        ms_scores = []
        rcnn_test_cfg = self.test_cfg

        rois = bbox2roi(proposal_list)

        if rois.shape[0] == 0:
            # There is no proposal in the whole batch
            bbox_results = [[
                np.zeros((0, 5), dtype=np.float32)
                for _ in range(self.bbox_head[-1].num_classes)
            ]] * num_imgs

            if self.with_mask:
                mask_classes = self.mask_head.num_classes
                segm_results = [[[] for _ in range(mask_classes)]
                                for _ in range(num_imgs)]
                results = list(zip(bbox_results, segm_results))
            else:
                results = bbox_results

            return results

        for i in range(self.num_stages):
            bbox_head = self.bbox_head[i]
            bbox_results = self._bbox_forward(
                i,
                x,
                rois,
                semantic_feat=semantic_feat,
                glbctx_feat=glbctx_feat)
            # split batch bbox prediction back to each image
            cls_score = bbox_results['cls_score']
            bbox_pred = bbox_results['bbox_pred']
            num_proposals_per_img = tuple(len(p) for p in proposal_list)
            if torch.onnx.is_in_onnx_export() or is_in_nncf_tracing():
                rois = [rois]
                cls_score = [cls_score]
                bbox_pred = [bbox_pred]
            else:
                rois = rois.split(num_proposals_per_img, 0)
                cls_score = cls_score.split(num_proposals_per_img, 0)
                bbox_pred = bbox_pred.split(num_proposals_per_img, 0)
            ms_scores.append(cls_score)

            if i < self.num_stages - 1:
<<<<<<< HEAD
                bbox_label = [s[:, :-1].argmax(dim=1) for s in cls_score]
                rois = torch.cat([
                    bbox_head.regress_by_class(rois[j], bbox_label[j],
                                               bbox_pred[j], img_metas[j])
                    for j in range(num_imgs)
                ])
=======
                refine_rois_list = []
                for j in range(num_imgs):
                    if rois[j].shape[0] > 0:
                        bbox_label = cls_score[j][:, :-1].argmax(dim=1)
                        refine_rois = bbox_head.regress_by_class(
                            rois[j], bbox_label, bbox_pred[j], img_metas[j])
                        refine_rois_list.append(refine_rois)
                rois = torch.cat(refine_rois_list)
>>>>>>> 5ef56c17

        # average scores of each image by stages
        cls_score = [
            sum([score[i] for score in ms_scores]) / float(len(ms_scores))
            for i in range(num_imgs)
        ]

        # apply bbox post-processing to each image individually
        det_bboxes = []
        det_labels = []
        for i in range(num_imgs):
            det_bbox, det_label = self.bbox_head[-1].get_bboxes(
                rois[i],
                cls_score[i],
                bbox_pred[i],
                img_shapes[i],
                scale_factors[i],
                rescale=False,
                cfg=rcnn_test_cfg)
            det_bboxes.append(det_bbox)
            det_labels.append(det_label)

        det_bboxes_results = (det_bboxes, det_labels)

        if self.with_mask:
            if (torch.onnx.is_in_onnx_export() or is_in_nncf_tracing() )and det_bboxes[0].shape[0] == 0:
                # If there are no detection there is nothing to do for a mask head.
                # But during ONNX export we should run mask head
                # for it to appear in the graph.
                # So add one zero / dummy ROI that will be mapped
                # to an Identity op in the graph.
                det_bboxes = [dummy_pad(det_bboxes[0], (0, 0, 0, 1))]
                det_labels = [dummy_pad(det_labels[0], (0, 1))]
            if all(det_bbox.shape[0] == 0 for det_bbox in det_bboxes):
                mask_classes = self.mask_head.num_classes
                det_segm_results = [[[] for _ in range(mask_classes)]
                                    for _ in range(num_imgs)]
            else:
                if rescale and not isinstance(scale_factors[0], float):
                    scale_factors = [
                        torch.from_numpy(scale_factor).to(det_bboxes[0].device)
                        for scale_factor in scale_factors
                    ]
                _bboxes = [
                    det_bboxes[i][:, :4] *
                    scale_factors[i] if rescale else det_bboxes[i]
                    for i in range(num_imgs)
                ]
                mask_rois = bbox2roi(det_bboxes)

                # get relay feature on mask_rois
                bbox_results = self._bbox_forward(
                    -1,
                    x,
                    mask_rois,
                    semantic_feat=semantic_feat,
                    glbctx_feat=glbctx_feat)
                relayed_feat = bbox_results['relayed_feat']
                relayed_feat = self.feat_relay_head(relayed_feat)

                mask_results = self._mask_forward(
                    x,
                    mask_rois,
                    semantic_feat=semantic_feat,
                    glbctx_feat=glbctx_feat,
                    relayed_feat=relayed_feat)
                mask_pred = mask_results['mask_pred']

                # split batch mask prediction back to each image
                num_bbox_per_img = tuple(len(_bbox) for _bbox in _bboxes)
                if torch.onnx.is_in_onnx_export() or is_in_nncf_tracing():
                    mask_preds = [mask_pred]
                else:
                    mask_preds = mask_pred.split(num_bbox_per_img, 0)

                # apply mask post-processing to each image individually
                det_segm_results = []
                for i in range(num_imgs):
                    if det_bboxes[i].shape[0] == 0:
                        det_segm_results.append(
                            [[] for _ in range(self.mask_head.num_classes)])
                    else:
                        segm_result = self.mask_head.get_seg_masks(
                            mask_preds[i], _bboxes[i], det_labels[i],
                            self.test_cfg, ori_shapes[i], scale_factors[i],
                            rescale)
                        det_segm_results.append(segm_result)

        if postprocess:
            det_masks = det_segm_results if self.with_mask else [None for _ in det_bboxes]
            return [self.postprocess(det_bboxes[i], det_labels[i], det_masks[i], img_metas[i], rescale=rescale)
                    for i in range(len(det_bboxes))]
        # return results
        if self.with_mask:
            return list(zip(det_bboxes_results, det_segm_results))
        else:
            return det_bboxes_results

    def aug_test(self, img_feats, proposal_list, img_metas, rescale=False):
        if self.with_semantic:
            semantic_feats = [
                self.semantic_head(feat)[1] for feat in img_feats
            ]
        else:
            semantic_feats = [None] * len(img_metas)

        if self.with_glbctx:
            glbctx_feats = [self.glbctx_head(feat)[1] for feat in img_feats]
        else:
            glbctx_feats = [None] * len(img_metas)

        rcnn_test_cfg = self.test_cfg
        aug_bboxes = []
        aug_scores = []
        for x, img_meta, semantic_feat, glbctx_feat in zip(
                img_feats, img_metas, semantic_feats, glbctx_feats):
            # only one image in the batch
            img_shape = img_meta[0]['img_shape']
            scale_factor = img_meta[0]['scale_factor']
            flip = img_meta[0]['flip']

            proposals = bbox_mapping(proposal_list[0][:, :4], img_shape,
                                     scale_factor, flip)
            # "ms" in variable names means multi-stage
            ms_scores = []

            rois = bbox2roi([proposals])

            if rois.shape[0] == 0:
                # There is no proposal in the single image
                aug_bboxes.append(rois.new_zeros(0, 4))
                aug_scores.append(rois.new_zeros(0, 1))
                continue

            for i in range(self.num_stages):
                bbox_head = self.bbox_head[i]
                bbox_results = self._bbox_forward(
                    i,
                    x,
                    rois,
                    semantic_feat=semantic_feat,
                    glbctx_feat=glbctx_feat)
                ms_scores.append(bbox_results['cls_score'])
                if i < self.num_stages - 1:
                    bbox_label = bbox_results['cls_score'].argmax(dim=1)
                    rois = bbox_head.regress_by_class(
                        rois, bbox_label, bbox_results['bbox_pred'],
                        img_meta[0])

            cls_score = sum(ms_scores) / float(len(ms_scores))
            bboxes, scores = self.bbox_head[-1].get_bboxes(
                rois,
                cls_score,
                bbox_results['bbox_pred'],
                img_shape,
                scale_factor,
                rescale=False,
                cfg=None)
            aug_bboxes.append(bboxes)
            aug_scores.append(scores)

        # after merging, bboxes will be rescaled to the original image size
        merged_bboxes, merged_scores = merge_aug_bboxes(
            aug_bboxes, aug_scores, img_metas, rcnn_test_cfg)
        det_bboxes, det_labels = multiclass_nms(merged_bboxes, merged_scores,
                                                rcnn_test_cfg.score_thr,
                                                rcnn_test_cfg.nms,
                                                rcnn_test_cfg.max_per_img)

        det_bbox_results = bbox2result(det_bboxes, det_labels,
                                       self.bbox_head[-1].num_classes)

        if self.with_mask:
            if det_bboxes.shape[0] == 0:
                det_segm_results = [[]
                                    for _ in range(self.mask_head.num_classes)]
            else:
                aug_masks = []
                for x, img_meta, semantic_feat, glbctx_feat in zip(
                        img_feats, img_metas, semantic_feats, glbctx_feats):
                    img_shape = img_meta[0]['img_shape']
                    scale_factor = img_meta[0]['scale_factor']
                    flip = img_meta[0]['flip']
                    _bboxes = bbox_mapping(det_bboxes[:, :4], img_shape,
                                           scale_factor, flip)
                    mask_rois = bbox2roi([_bboxes])
                    # get relay feature on mask_rois
                    bbox_results = self._bbox_forward(
                        -1,
                        x,
                        mask_rois,
                        semantic_feat=semantic_feat,
                        glbctx_feat=glbctx_feat)
                    relayed_feat = bbox_results['relayed_feat']
                    relayed_feat = self.feat_relay_head(relayed_feat)
                    mask_results = self._mask_forward(
                        x,
                        mask_rois,
                        semantic_feat=semantic_feat,
                        glbctx_feat=glbctx_feat,
                        relayed_feat=relayed_feat)
                    mask_pred = mask_results['mask_pred']
                    aug_masks.append(mask_pred)
                merged_masks = merge_aug_masks(aug_masks, img_metas,
                                               self.test_cfg)
                ori_shape = img_metas[0][0]['ori_shape']
                det_masks = self.mask_head.get_seg_masks(
                    merged_masks,
                    det_bboxes,
                    det_labels,
                    rcnn_test_cfg,
                    ori_shape,
                    scale_factor=1.0,
                    rescale=False)

                det_segm_results = mask2result(
                    det_bboxes,
                    det_labels,
                    det_masks,
                    self.mask_head.num_classes,
                    mask_thr_binary=self.test_cfg.mask_thr_binary,
                    img_size=ori_shape[:2])
            return [(det_bbox_results, det_segm_results)]
        else:
            return [det_bbox_results]<|MERGE_RESOLUTION|>--- conflicted
+++ resolved
@@ -5,9 +5,6 @@
 
 from mmdet.core import (bbox2result, bbox2roi, bbox_mapping, merge_aug_bboxes,
                         merge_aug_masks, multiclass_nms)
-from mmdet.core.mask.transforms import mask2result
-from mmdet.core.utils.misc import dummy_pad
-from mmdet.integration.nncf.utils import is_in_nncf_tracing
 from ..builder import HEADS, build_head, build_roi_extractor
 from ..utils.brick_wrappers import adaptive_avg_pool2d
 from .cascade_roi_head import CascadeRoIHead
@@ -314,10 +311,6 @@
 
         return losses
 
-<<<<<<< HEAD
-    def simple_test(self, x, proposal_list, img_metas, rescale=False, postprocess=False):
-        """Test without augmentation."""
-=======
     def simple_test(self, x, proposal_list, img_metas, rescale=False):
         """Test without augmentation.
 
@@ -341,7 +334,6 @@
             The outer list corresponds to each image, and first element
             of tuple is bbox results, second element is mask results.
         """
->>>>>>> 5ef56c17
         if self.with_semantic:
             _, semantic_feat = self.semantic_head(x)
         else:
@@ -392,25 +384,12 @@
             cls_score = bbox_results['cls_score']
             bbox_pred = bbox_results['bbox_pred']
             num_proposals_per_img = tuple(len(p) for p in proposal_list)
-            if torch.onnx.is_in_onnx_export() or is_in_nncf_tracing():
-                rois = [rois]
-                cls_score = [cls_score]
-                bbox_pred = [bbox_pred]
-            else:
-                rois = rois.split(num_proposals_per_img, 0)
-                cls_score = cls_score.split(num_proposals_per_img, 0)
-                bbox_pred = bbox_pred.split(num_proposals_per_img, 0)
+            rois = rois.split(num_proposals_per_img, 0)
+            cls_score = cls_score.split(num_proposals_per_img, 0)
+            bbox_pred = bbox_pred.split(num_proposals_per_img, 0)
             ms_scores.append(cls_score)
 
             if i < self.num_stages - 1:
-<<<<<<< HEAD
-                bbox_label = [s[:, :-1].argmax(dim=1) for s in cls_score]
-                rois = torch.cat([
-                    bbox_head.regress_by_class(rois[j], bbox_label[j],
-                                               bbox_pred[j], img_metas[j])
-                    for j in range(num_imgs)
-                ])
-=======
                 refine_rois_list = []
                 for j in range(num_imgs):
                     if rois[j].shape[0] > 0:
@@ -419,7 +398,6 @@
                             rois[j], bbox_label, bbox_pred[j], img_metas[j])
                         refine_rois_list.append(refine_rois)
                 rois = torch.cat(refine_rois_list)
->>>>>>> 5ef56c17
 
         # average scores of each image by stages
         cls_score = [
@@ -437,22 +415,17 @@
                 bbox_pred[i],
                 img_shapes[i],
                 scale_factors[i],
-                rescale=False,
+                rescale=rescale,
                 cfg=rcnn_test_cfg)
             det_bboxes.append(det_bbox)
             det_labels.append(det_label)
-
-        det_bboxes_results = (det_bboxes, det_labels)
+        det_bbox_results = [
+            bbox2result(det_bboxes[i], det_labels[i],
+                        self.bbox_head[-1].num_classes)
+            for i in range(num_imgs)
+        ]
 
         if self.with_mask:
-            if (torch.onnx.is_in_onnx_export() or is_in_nncf_tracing() )and det_bboxes[0].shape[0] == 0:
-                # If there are no detection there is nothing to do for a mask head.
-                # But during ONNX export we should run mask head
-                # for it to appear in the graph.
-                # So add one zero / dummy ROI that will be mapped
-                # to an Identity op in the graph.
-                det_bboxes = [dummy_pad(det_bboxes[0], (0, 0, 0, 1))]
-                det_labels = [dummy_pad(det_labels[0], (0, 1))]
             if all(det_bbox.shape[0] == 0 for det_bbox in det_bboxes):
                 mask_classes = self.mask_head.num_classes
                 det_segm_results = [[[] for _ in range(mask_classes)]
@@ -468,7 +441,7 @@
                     scale_factors[i] if rescale else det_bboxes[i]
                     for i in range(num_imgs)
                 ]
-                mask_rois = bbox2roi(det_bboxes)
+                mask_rois = bbox2roi(_bboxes)
 
                 # get relay feature on mask_rois
                 bbox_results = self._bbox_forward(
@@ -490,10 +463,7 @@
 
                 # split batch mask prediction back to each image
                 num_bbox_per_img = tuple(len(_bbox) for _bbox in _bboxes)
-                if torch.onnx.is_in_onnx_export() or is_in_nncf_tracing():
-                    mask_preds = [mask_pred]
-                else:
-                    mask_preds = mask_pred.split(num_bbox_per_img, 0)
+                mask_preds = mask_pred.split(num_bbox_per_img, 0)
 
                 # apply mask post-processing to each image individually
                 det_segm_results = []
@@ -508,15 +478,11 @@
                             rescale)
                         det_segm_results.append(segm_result)
 
-        if postprocess:
-            det_masks = det_segm_results if self.with_mask else [None for _ in det_bboxes]
-            return [self.postprocess(det_bboxes[i], det_labels[i], det_masks[i], img_metas[i], rescale=rescale)
-                    for i in range(len(det_bboxes))]
         # return results
         if self.with_mask:
-            return list(zip(det_bboxes_results, det_segm_results))
-        else:
-            return det_bboxes_results
+            return list(zip(det_bbox_results, det_segm_results))
+        else:
+            return det_bbox_results
 
     def aug_test(self, img_feats, proposal_list, img_metas, rescale=False):
         if self.with_semantic:
@@ -622,11 +588,11 @@
                         glbctx_feat=glbctx_feat,
                         relayed_feat=relayed_feat)
                     mask_pred = mask_results['mask_pred']
-                    aug_masks.append(mask_pred)
+                    aug_masks.append(mask_pred.sigmoid().cpu().numpy())
                 merged_masks = merge_aug_masks(aug_masks, img_metas,
                                                self.test_cfg)
                 ori_shape = img_metas[0][0]['ori_shape']
-                det_masks = self.mask_head.get_seg_masks(
+                det_segm_results = self.mask_head.get_seg_masks(
                     merged_masks,
                     det_bboxes,
                     det_labels,
@@ -634,14 +600,6 @@
                     ori_shape,
                     scale_factor=1.0,
                     rescale=False)
-
-                det_segm_results = mask2result(
-                    det_bboxes,
-                    det_labels,
-                    det_masks,
-                    self.mask_head.num_classes,
-                    mask_thr_binary=self.test_cfg.mask_thr_binary,
-                    img_size=ori_shape[:2])
             return [(det_bbox_results, det_segm_results)]
         else:
             return [det_bbox_results]