--- conflicted
+++ resolved
@@ -5,11 +5,6 @@
 from ..builder import HEADS, build_head, build_roi_extractor
 from .base_roi_head import BaseRoIHead
 from .test_mixins import BBoxTestMixin, MaskTestMixin
-
-from mmdet.core.bbox.transforms import bbox2result
-from mmdet.core.mask.transforms import mask2result
-from mmdet.integration.nncf.utils import no_nncf_trace
-import numpy as np
 
 
 @HEADS.register_module()
@@ -229,11 +224,6 @@
                     proposal_list,
                     img_metas,
                     proposals=None,
-<<<<<<< HEAD
-                    rescale=False,
-                    postprocess=True):
-        """Test without augmentation."""
-=======
                     rescale=False):
         """Test without augmentation.
 
@@ -257,76 +247,23 @@
             The outer list corresponds to each image, and first element
             of tuple is bbox results, second element is mask results.
         """
->>>>>>> 5ef56c17
         assert self.with_bbox, 'Bbox head must be implemented.'
+
         det_bboxes, det_labels = self.simple_test_bboxes(
-<<<<<<< HEAD
-            x, img_metas, proposal_list, self.test_cfg, rescale=False)
-=======
             x, img_metas, proposal_list, self.test_cfg, rescale=rescale)
->>>>>>> 5ef56c17
-
-        det_masks = [None for _ in det_bboxes]
-        if self.with_mask:
-            det_masks = self.simple_test_mask(
-                x, img_metas, det_bboxes, det_labels, rescale=False)
-
-        with no_nncf_trace():
-            if postprocess:
-                if len(det_masks) and isinstance(det_masks[0], tuple): # mask scoring rcnn
-                    results = []
-                    for i in range(len(det_bboxes)):
-                        det_mask, mask_scores = det_masks[i]
-                        bbox_results, segm_results = self.postprocess(
-                            det_bboxes[i], det_labels[i], det_mask, img_metas[i], rescale=rescale)
-                        masks_with_scores = (segm_results, mask_scores)
-                        results.append((bbox_results, masks_with_scores))
-                    return results
-
-                return [self.postprocess(det_bboxes[i], det_labels[i], det_masks[i], img_metas[i], rescale=rescale)
-                        for i in range(len(det_bboxes))]
-            else:
-                if det_masks is None or None in det_masks:
-                    return det_bboxes, det_labels
-                else:
-                    return det_bboxes, det_labels, det_masks
-
-    def postprocess(self,
-                    det_bboxes,
-                    det_labels,
-                    det_masks,
-                    img_meta,
-                    rescale=False):
-        img_h, img_w = img_meta['ori_shape'][:2]
-        num_classes = self.bbox_head.num_classes
-        scale_factor = img_meta['scale_factor']
-        if isinstance(scale_factor, float):
-            scale_factor = np.asarray((scale_factor, ) * 4)
-
-        if rescale:
-            # Keep original image resolution unchanged
-            # and scale bboxes and masks to it.
-            if isinstance(det_bboxes, torch.Tensor):
-                scale_factor = det_bboxes.new_tensor(scale_factor)
-            det_bboxes[:, :4] /= scale_factor
-        else:
-            # Resize image to test resolution
-            # and keep bboxes and masks in test scale.
-            img_h = np.round(img_h * scale_factor[1]).astype(np.int32)
-            img_w = np.round(img_w * scale_factor[0]).astype(np.int32)
-
-        bbox_results = bbox2result(det_bboxes, det_labels, num_classes)
-        if self.with_mask:
-            segm_results = mask2result(
-                det_bboxes,
-                det_labels,
-                det_masks,
-                num_classes,
-                mask_thr_binary=self.test_cfg.mask_thr_binary,
-                img_size=(img_h, img_w))
-            return bbox_results, segm_results
-
-        return bbox_results
+
+        bbox_results = [
+            bbox2result(det_bboxes[i], det_labels[i],
+                        self.bbox_head.num_classes)
+            for i in range(len(det_bboxes))
+        ]
+
+        if not self.with_mask:
+            return bbox_results
+        else:
+            segm_results = self.simple_test_mask(
+                x, img_metas, det_bboxes, det_labels, rescale=rescale)
+            return list(zip(bbox_results, segm_results))
 
     def aug_test(self, x, proposal_list, img_metas, rescale=False):
         """Test with augmentations.
