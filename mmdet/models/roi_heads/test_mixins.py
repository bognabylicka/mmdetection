# Copyright (c) OpenMMLab. All rights reserved.
import sys
import warnings

import numpy as np
import torch

from mmdet.core import (bbox2roi, bbox_mapping, merge_aug_bboxes,
                        merge_aug_masks, multiclass_nms)

<<<<<<< HEAD
from mmdet.core.utils.misc import dummy_pad
from mmdet.integration.nncf.utils import no_nncf_trace, is_in_nncf_tracing

logger = logging.getLogger(__name__)

=======
>>>>>>> 5ef56c17
if sys.version_info >= (3, 7):
    from mmdet.utils.contextmanagers import completed


class BBoxTestMixin:

    if sys.version_info >= (3, 7):

        async def async_test_bboxes(self,
                                    x,
                                    img_metas,
                                    proposals,
                                    rcnn_test_cfg,
                                    rescale=False,
                                    **kwargs):
            """Asynchronized test for box head without augmentation."""
            rois = bbox2roi(proposals)
            roi_feats = self.bbox_roi_extractor(
                x[:len(self.bbox_roi_extractor.featmap_strides)], rois)
            if self.with_shared_head:
                roi_feats = self.shared_head(roi_feats)
            sleep_interval = rcnn_test_cfg.get('async_sleep_interval', 0.017)

            async with completed(
                    __name__, 'bbox_head_forward',
                    sleep_interval=sleep_interval):
                cls_score, bbox_pred = self.bbox_head(roi_feats)

            img_shape = img_metas[0]['img_shape']
            scale_factor = img_metas[0]['scale_factor']
            det_bboxes, det_labels = self.bbox_head.get_bboxes(
                rois,
                cls_score,
                bbox_pred,
                img_shape,
                scale_factor,
                rescale=rescale,
                cfg=rcnn_test_cfg)
            return det_bboxes, det_labels

    def simple_test_bboxes(self,
                           x,
                           img_metas,
                           proposals,
                           rcnn_test_cfg,
                           rescale=False):
<<<<<<< HEAD
        """Test only det bboxes without augmentation."""
        with no_nncf_trace():
            rois = bbox2roi(proposals)
=======
        """Test only det bboxes without augmentation.

        Args:
            x (tuple[Tensor]): Feature maps of all scale level.
            img_metas (list[dict]): Image meta info.
            proposals (List[Tensor]): Region proposals.
            rcnn_test_cfg (obj:`ConfigDict`): `test_cfg` of R-CNN.
            rescale (bool): If True, return boxes in original image space.
                Default: False.

        Returns:
            tuple[list[Tensor], list[Tensor]]: The first list contains
                the boxes of the corresponding image in a batch, each
                tensor has the shape (num_boxes, 5) and last dimension
                5 represent (tl_x, tl_y, br_x, br_y, score). Each Tensor
                in the second list is the labels with shape (num_boxes, ).
                The length of both lists should be equal to batch_size.
        """

        rois = bbox2roi(proposals)

        if rois.shape[0] == 0:
            batch_size = len(proposals)
            det_bbox = rois.new_zeros(0, 5)
            det_label = rois.new_zeros((0, ), dtype=torch.long)
            if rcnn_test_cfg is None:
                det_bbox = det_bbox[:, :4]
                det_label = rois.new_zeros(
                    (0, self.bbox_head.fc_cls.out_features))
            # There is no proposal in the whole batch
            return [det_bbox] * batch_size, [det_label] * batch_size

>>>>>>> 5ef56c17
        bbox_results = self._bbox_forward(x, rois)
        img_shapes = tuple(meta['img_shape'] for meta in img_metas)
        scale_factors = tuple(meta['scale_factor'] for meta in img_metas)
        if torch.onnx.is_in_onnx_export() or is_in_nncf_tracing():
            with no_nncf_trace():
                det_bboxes, det_labels = self.bbox_head.get_bboxes(
                    rois,
                    bbox_results['cls_score'],
                    bbox_results['bbox_pred'],
                    img_shapes[0],
                    scale_factors[0],
                    rescale=rescale,
                    cfg=rcnn_test_cfg)
            return [det_bboxes], [det_labels]

        # split batch bbox prediction back to each image
        cls_score = bbox_results['cls_score']
        bbox_pred = bbox_results['bbox_pred']
        num_proposals_per_img = tuple(len(p) for p in proposals)
        rois = rois.split(num_proposals_per_img, 0)
        cls_score = cls_score.split(num_proposals_per_img, 0)

        # some detector with_reg is False, bbox_pred will be None
        if bbox_pred is not None:
            # TODO move this to a sabl_roi_head
            # the bbox prediction of some detectors like SABL is not Tensor
            if isinstance(bbox_pred, torch.Tensor):
                bbox_pred = bbox_pred.split(num_proposals_per_img, 0)
            else:
                bbox_pred = self.bbox_head.bbox_pred_split(
                    bbox_pred, num_proposals_per_img)
        else:
            bbox_pred = (None, ) * len(proposals)

        # apply bbox post-processing to each image individually
        det_bboxes = []
        det_labels = []
        for i in range(len(proposals)):
            if rois[i].shape[0] == 0:
                # There is no proposal in the single image
                det_bbox = rois[i].new_zeros(0, 5)
                det_label = rois[i].new_zeros((0, ), dtype=torch.long)
                if rcnn_test_cfg is None:
                    det_bbox = det_bbox[:, :4]
                    det_label = rois[i].new_zeros(
                        (0, self.bbox_head.fc_cls.out_features))

            else:
                det_bbox, det_label = self.bbox_head.get_bboxes(
                    rois[i],
                    cls_score[i],
                    bbox_pred[i],
                    img_shapes[i],
                    scale_factors[i],
                    rescale=rescale,
                    cfg=rcnn_test_cfg)
            det_bboxes.append(det_bbox)
            det_labels.append(det_label)
        return det_bboxes, det_labels

    def aug_test_bboxes(self, feats, img_metas, proposal_list, rcnn_test_cfg):
        """Test det bboxes with test time augmentation."""
        aug_bboxes = []
        aug_scores = []
        for x, img_meta in zip(feats, img_metas):
            # only one image in the batch
            img_shape = img_meta[0]['img_shape']
            scale_factor = img_meta[0]['scale_factor']
            flip = img_meta[0]['flip']
            flip_direction = img_meta[0]['flip_direction']
            # TODO more flexible
            proposals = bbox_mapping(proposal_list[0][:, :4], img_shape,
                                     scale_factor, flip, flip_direction)
            rois = bbox2roi([proposals])
            bbox_results = self._bbox_forward(x, rois)
            bboxes, scores = self.bbox_head.get_bboxes(
                rois,
                bbox_results['cls_score'],
                bbox_results['bbox_pred'],
                img_shape,
                scale_factor,
                rescale=False,
                cfg=None)
            aug_bboxes.append(bboxes)
            aug_scores.append(scores)
        # after merging, bboxes will be rescaled to the original image size
        merged_bboxes, merged_scores = merge_aug_bboxes(
            aug_bboxes, aug_scores, img_metas, rcnn_test_cfg)
        if merged_bboxes.shape[0] == 0:
            # There is no proposal in the single image
            det_bboxes = merged_bboxes.new_zeros(0, 5)
            det_labels = merged_bboxes.new_zeros((0, ), dtype=torch.long)
        else:
            det_bboxes, det_labels = multiclass_nms(merged_bboxes,
                                                    merged_scores,
                                                    rcnn_test_cfg.score_thr,
                                                    rcnn_test_cfg.nms,
                                                    rcnn_test_cfg.max_per_img)
        return det_bboxes, det_labels


class MaskTestMixin:

    if sys.version_info >= (3, 7):

        async def async_test_mask(self,
                                  x,
                                  img_metas,
                                  det_bboxes,
                                  det_labels,
                                  rescale=False,
                                  mask_test_cfg=None):
            """Asynchronized test for mask head without augmentation."""
            # image shape of the first image in the batch (only one)
            ori_shape = img_metas[0]['ori_shape']
            scale_factor = img_metas[0]['scale_factor']
            if det_bboxes.shape[0] == 0:
                segm_result = [[] for _ in range(self.mask_head.num_classes)]
            else:
                if rescale and not isinstance(scale_factor,
                                              (float, torch.Tensor)):
                    scale_factor = det_bboxes.new_tensor(scale_factor)
                _bboxes = (
                    det_bboxes[:, :4] *
                    scale_factor if rescale else det_bboxes)
                mask_rois = bbox2roi([_bboxes])
                mask_feats = self.mask_roi_extractor(
                    x[:len(self.mask_roi_extractor.featmap_strides)],
                    mask_rois)

                if self.with_shared_head:
                    mask_feats = self.shared_head(mask_feats)
                if mask_test_cfg and mask_test_cfg.get('async_sleep_interval'):
                    sleep_interval = mask_test_cfg['async_sleep_interval']
                else:
                    sleep_interval = 0.035
                async with completed(
                        __name__,
                        'mask_head_forward',
                        sleep_interval=sleep_interval):
                    mask_pred = self.mask_head(mask_feats)
                segm_result = self.mask_head.get_seg_masks(
                    mask_pred, _bboxes, det_labels, self.test_cfg, ori_shape,
                    scale_factor, rescale)
            return segm_result

    def simple_test_mask(self,
                         x,
                         img_metas,
                         det_bboxes,
                         det_labels,
                         rescale=False):
<<<<<<< HEAD
        # image shape of the first image in the batch (only one)
=======
        """Simple test for mask head without augmentation."""
        # image shapes of images in the batch
        ori_shapes = tuple(meta['ori_shape'] for meta in img_metas)
        scale_factors = tuple(meta['scale_factor'] for meta in img_metas)

        if isinstance(scale_factors[0], float):
            warnings.warn(
                'Scale factor in img_metas should be a '
                'ndarray with shape (4,) '
                'arrange as (factor_w, factor_h, factor_w, factor_h), '
                'The scale_factor with float type has been deprecated. ')
            scale_factors = np.array([scale_factors] * 4, dtype=np.float32)

>>>>>>> 5ef56c17
        num_imgs = len(det_bboxes)
        ori_shapes = [img_metas[0]['ori_shape']]
        scale_factors = [img_metas[0]['scale_factor']]
        if (torch.onnx.is_in_onnx_export() or is_in_nncf_tracing()) and det_bboxes[0].shape[0] == 0:
            # If there are no detection there is nothing to do for a mask head.
            # But during ONNX export we should run mask head
            # for it to appear in the graph.
            # So add one zero / dummy ROI that will be mapped
            # to an Identity op in the graph.
            det_bboxes = [dummy_pad(det_bboxes[0], (0, 0, 0, 1))]
            det_labels = [dummy_pad(det_labels[0], (0, 1))]

        if det_bboxes[0].shape[0] == 0:
            segm_results = [torch.empty([0, 0, 0],
                                    dtype=det_bboxes[0].dtype,
                                    device=det_bboxes[0].device)]
        else:
            # if det_bboxes is rescaled to the original image size, we need to
            # rescale it back to the testing scale to obtain RoIs.
            if rescale:
                scale_factors = [
                    torch.from_numpy(scale_factor).to(det_bboxes[0].device)
                    for scale_factor in scale_factors
                ]
<<<<<<< HEAD
            if torch.onnx.is_in_onnx_export() or is_in_nncf_tracing():
                # avoid mask_pred.split with static number of prediction
                mask_preds = []
                _bboxes = []
                for i, boxes in enumerate(det_bboxes):
                    boxes = boxes[:, :4]
                    _bboxes = (boxes[:, :4] * scale_factors[0] if rescale else boxes)
                    mask_rois = bbox2roi([_bboxes])
                    mask_results = self._mask_forward(x, mask_rois)
                    segm_result = self.mask_head.get_seg_masks(
                        mask_results['mask_pred'], _bboxes, det_labels[0], self.test_cfg,
                        ori_shapes[0], scale_factors[0], rescale)
                    return [segm_result]
            else:
                _bboxes = [
                    det_bboxes[i][:, :4] *
                    scale_factors[i] if rescale else det_bboxes[i][:, :4]
                    for i in range(len(det_bboxes))
                ]
                mask_rois = bbox2roi(_bboxes)
                mask_results = self._mask_forward(x, mask_rois)
                mask_pred = mask_results['mask_pred']
                # split batch mask prediction back to each image
                num_mask_roi_per_img = [
                    det_bbox.shape[0] for det_bbox in det_bboxes
                ]
                mask_preds = mask_pred.split(num_mask_roi_per_img, 0)
=======
            _bboxes = [
                det_bboxes[i][:, :4] *
                scale_factors[i] if rescale else det_bboxes[i][:, :4]
                for i in range(len(det_bboxes))
            ]
            mask_rois = bbox2roi(_bboxes)
            mask_results = self._mask_forward(x, mask_rois)
            mask_pred = mask_results['mask_pred']
            # split batch mask prediction back to each image
            num_mask_roi_per_img = [len(det_bbox) for det_bbox in det_bboxes]
            mask_preds = mask_pred.split(num_mask_roi_per_img, 0)
>>>>>>> 5ef56c17

            # apply mask post-processing to each image individually
            segm_results = []
            for i in range(num_imgs):
                if det_bboxes[i].shape[0] == 0:
                    segm_results.append(
                        [[] for _ in range(self.mask_head.num_classes)])
                else:
                    segm_result = self.mask_head.get_seg_masks(
                        mask_preds[i], _bboxes[i], det_labels[i],
                        self.test_cfg, ori_shapes[i], scale_factors[i],
                        rescale)
                    segm_results.append(segm_result)
        return segm_results

    def aug_test_mask(self, feats, img_metas, det_bboxes, det_labels):
        """Test for mask head with test time augmentation."""
        if det_bboxes.shape[0] == 0:
            segm_result = [[] for _ in range(self.mask_head.num_classes)]
        else:
            aug_masks = []
            for x, img_meta in zip(feats, img_metas):
                img_shape = img_meta[0]['img_shape']
                scale_factor = img_meta[0]['scale_factor']
                flip = img_meta[0]['flip']
                flip_direction = img_meta[0]['flip_direction']
                _bboxes = bbox_mapping(det_bboxes[:, :4], img_shape,
                                       scale_factor, flip, flip_direction)
                mask_rois = bbox2roi([_bboxes])
                mask_results = self._mask_forward(x, mask_rois)
                # convert to numpy array to save memory
                aug_masks.append(
                    mask_results['mask_pred'].sigmoid().cpu().numpy())
            merged_masks = merge_aug_masks(aug_masks, img_metas, self.test_cfg)

            ori_shape = img_metas[0][0]['ori_shape']
            scale_factor = det_bboxes.new_ones(4)
            segm_result = self.mask_head.get_seg_masks(
                merged_masks,
                det_bboxes,
                det_labels,
                self.test_cfg,
                ori_shape,
                scale_factor=scale_factor,
                rescale=False)
        return segm_result<|MERGE_RESOLUTION|>--- conflicted
+++ resolved
@@ -8,14 +8,6 @@
 from mmdet.core import (bbox2roi, bbox_mapping, merge_aug_bboxes,
                         merge_aug_masks, multiclass_nms)
 
-<<<<<<< HEAD
-from mmdet.core.utils.misc import dummy_pad
-from mmdet.integration.nncf.utils import no_nncf_trace, is_in_nncf_tracing
-
-logger = logging.getLogger(__name__)
-
-=======
->>>>>>> 5ef56c17
 if sys.version_info >= (3, 7):
     from mmdet.utils.contextmanagers import completed
 
@@ -62,11 +54,6 @@
                            proposals,
                            rcnn_test_cfg,
                            rescale=False):
-<<<<<<< HEAD
-        """Test only det bboxes without augmentation."""
-        with no_nncf_trace():
-            rois = bbox2roi(proposals)
-=======
         """Test only det bboxes without augmentation.
 
         Args:
@@ -99,21 +86,9 @@
             # There is no proposal in the whole batch
             return [det_bbox] * batch_size, [det_label] * batch_size
 
->>>>>>> 5ef56c17
         bbox_results = self._bbox_forward(x, rois)
         img_shapes = tuple(meta['img_shape'] for meta in img_metas)
         scale_factors = tuple(meta['scale_factor'] for meta in img_metas)
-        if torch.onnx.is_in_onnx_export() or is_in_nncf_tracing():
-            with no_nncf_trace():
-                det_bboxes, det_labels = self.bbox_head.get_bboxes(
-                    rois,
-                    bbox_results['cls_score'],
-                    bbox_results['bbox_pred'],
-                    img_shapes[0],
-                    scale_factors[0],
-                    rescale=rescale,
-                    cfg=rcnn_test_cfg)
-            return [det_bboxes], [det_labels]
 
         # split batch bbox prediction back to each image
         cls_score = bbox_results['cls_score']
@@ -252,9 +227,6 @@
                          det_bboxes,
                          det_labels,
                          rescale=False):
-<<<<<<< HEAD
-        # image shape of the first image in the batch (only one)
-=======
         """Simple test for mask head without augmentation."""
         # image shapes of images in the batch
         ori_shapes = tuple(meta['ori_shape'] for meta in img_metas)
@@ -268,23 +240,10 @@
                 'The scale_factor with float type has been deprecated. ')
             scale_factors = np.array([scale_factors] * 4, dtype=np.float32)
 
->>>>>>> 5ef56c17
         num_imgs = len(det_bboxes)
-        ori_shapes = [img_metas[0]['ori_shape']]
-        scale_factors = [img_metas[0]['scale_factor']]
-        if (torch.onnx.is_in_onnx_export() or is_in_nncf_tracing()) and det_bboxes[0].shape[0] == 0:
-            # If there are no detection there is nothing to do for a mask head.
-            # But during ONNX export we should run mask head
-            # for it to appear in the graph.
-            # So add one zero / dummy ROI that will be mapped
-            # to an Identity op in the graph.
-            det_bboxes = [dummy_pad(det_bboxes[0], (0, 0, 0, 1))]
-            det_labels = [dummy_pad(det_labels[0], (0, 1))]
-
-        if det_bboxes[0].shape[0] == 0:
-            segm_results = [torch.empty([0, 0, 0],
-                                    dtype=det_bboxes[0].dtype,
-                                    device=det_bboxes[0].device)]
+        if all(det_bbox.shape[0] == 0 for det_bbox in det_bboxes):
+            segm_results = [[[] for _ in range(self.mask_head.num_classes)]
+                            for _ in range(num_imgs)]
         else:
             # if det_bboxes is rescaled to the original image size, we need to
             # rescale it back to the testing scale to obtain RoIs.
@@ -293,35 +252,6 @@
                     torch.from_numpy(scale_factor).to(det_bboxes[0].device)
                     for scale_factor in scale_factors
                 ]
-<<<<<<< HEAD
-            if torch.onnx.is_in_onnx_export() or is_in_nncf_tracing():
-                # avoid mask_pred.split with static number of prediction
-                mask_preds = []
-                _bboxes = []
-                for i, boxes in enumerate(det_bboxes):
-                    boxes = boxes[:, :4]
-                    _bboxes = (boxes[:, :4] * scale_factors[0] if rescale else boxes)
-                    mask_rois = bbox2roi([_bboxes])
-                    mask_results = self._mask_forward(x, mask_rois)
-                    segm_result = self.mask_head.get_seg_masks(
-                        mask_results['mask_pred'], _bboxes, det_labels[0], self.test_cfg,
-                        ori_shapes[0], scale_factors[0], rescale)
-                    return [segm_result]
-            else:
-                _bboxes = [
-                    det_bboxes[i][:, :4] *
-                    scale_factors[i] if rescale else det_bboxes[i][:, :4]
-                    for i in range(len(det_bboxes))
-                ]
-                mask_rois = bbox2roi(_bboxes)
-                mask_results = self._mask_forward(x, mask_rois)
-                mask_pred = mask_results['mask_pred']
-                # split batch mask prediction back to each image
-                num_mask_roi_per_img = [
-                    det_bbox.shape[0] for det_bbox in det_bboxes
-                ]
-                mask_preds = mask_pred.split(num_mask_roi_per_img, 0)
-=======
             _bboxes = [
                 det_bboxes[i][:, :4] *
                 scale_factors[i] if rescale else det_bboxes[i][:, :4]
@@ -333,7 +263,6 @@
             # split batch mask prediction back to each image
             num_mask_roi_per_img = [len(det_bbox) for det_bbox in det_bboxes]
             mask_preds = mask_pred.split(num_mask_roi_per_img, 0)
->>>>>>> 5ef56c17
 
             # apply mask post-processing to each image individually
             segm_results = []
