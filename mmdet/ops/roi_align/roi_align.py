<<<<<<< HEAD
import torch.nn as nn
import torch.onnx.symbolic_helper as sym_help
=======
from torch import nn
>>>>>>> c77ccbbf
from torch.autograd import Function
from torch.autograd.function import once_differentiable
from torch.nn.modules.utils import _pair
from torch.onnx.symbolic_opset9 import reshape
from torch.onnx.symbolic_opset10 import _slice

<<<<<<< HEAD
try:
    from . import roi_align_cuda
except ImportError:
    pass
=======
from . import roi_align_ext
>>>>>>> c77ccbbf


class RoIAlignFunction(Function):

    @staticmethod
    def forward(ctx,
                features,
                rois,
                out_size,
                spatial_scale,
                sample_num=0,
                aligned=True):
        out_h, out_w = _pair(out_size)
        assert isinstance(out_h, int) and isinstance(out_w, int)
        ctx.spatial_scale = spatial_scale
        ctx.sample_num = sample_num
        ctx.save_for_backward(rois)
        ctx.feature_size = features.size()
<<<<<<< HEAD

        batch_size, num_channels, data_height, data_width = features.size()
        num_rois = rois.size(0)

        output = features.new_zeros(num_rois, num_channels, out_h, out_w)
        if features.is_cuda:
            if rois.numel() > 0:
                roi_align_cuda.forward(features, rois, out_h, out_w,
                                       spatial_scale, sample_num, output)
=======
        ctx.aligned = aligned

        if aligned:
            output = roi_align_ext.forward_v2(features, rois, spatial_scale,
                                              out_h, out_w, sample_num,
                                              aligned)
        elif features.is_cuda:
            (batch_size, num_channels, data_height,
             data_width) = features.size()
            num_rois = rois.size(0)

            output = features.new_zeros(num_rois, num_channels, out_h, out_w)
            roi_align_ext.forward_v1(features, rois, out_h, out_w,
                                     spatial_scale, sample_num, output)
>>>>>>> c77ccbbf
        else:
            raise NotImplementedError

        return output

    @staticmethod
    @once_differentiable
    def backward(ctx, grad_output):
        feature_size = ctx.feature_size
        spatial_scale = ctx.spatial_scale
        sample_num = ctx.sample_num
        rois = ctx.saved_tensors[0]
        aligned = ctx.aligned
        assert feature_size is not None

        batch_size, num_channels, data_height, data_width = feature_size
        out_w = grad_output.size(3)
        out_h = grad_output.size(2)

        grad_input = grad_rois = None
        if not aligned:
            if ctx.needs_input_grad[0]:
                grad_input = rois.new_zeros(batch_size, num_channels,
                                            data_height, data_width)
                roi_align_ext.backward_v1(grad_output.contiguous(), rois,
                                          out_h, out_w, spatial_scale,
                                          sample_num, grad_input)
        else:
            grad_input = roi_align_ext.backward_v2(grad_output, rois,
                                                   spatial_scale, out_h, out_w,
                                                   batch_size, num_channels,
                                                   data_height, data_width,
                                                   sample_num, aligned)

        return grad_input, grad_rois, None, None, None, None
<<<<<<< HEAD

    @staticmethod
    def symbolic(g, features, rois, out_size, spatial_scale, sample_num=0):
        batch_indices = reshape(
            g,
            g.op(
                'Cast',
                _slice(g, rois, axes=[1], starts=[0], ends=[1]),
                to_i=sym_help.cast_pytorch_to_onnx['Long']), [-1])
        bboxes = _slice(g, rois, axes=[1], starts=[1], ends=[5])
        out_h, out_w = _pair(out_size)
        return g.op(
            'RoiAlign',
            features,
            bboxes,
            batch_indices,
            output_height_i=out_h,
            output_width_i=out_w,
            sampling_ratio_i=sample_num,
            spatial_scale_f=spatial_scale)
=======
>>>>>>> c77ccbbf


roi_align = RoIAlignFunction.apply


class RoIAlign(nn.Module):

    def __init__(self,
                 out_size,
                 spatial_scale,
                 sample_num=0,
                 use_torchvision=False,
                 aligned=True):
        """
        Args:
            out_size (tuple): h, w
            spatial_scale (float): scale the input boxes by this number
            sample_num (int): number of inputs samples to take for each
                output sample. 2 to take samples densely for current models.
            use_torchvision (bool): whether to use roi_align from torchvision
            aligned (bool): if False, use the legacy implementation in
                MMDetection. If True, align the results more perfectly.

        Note:
            The implementation of RoIAlign when aligned=True is modified from
            https://github.com/facebookresearch/detectron2/

            The meaning of aligned=True:

            Given a continuous coordinate c, its two neighboring pixel
            indices (in our pixel model) are computed by floor(c - 0.5) and
            ceil(c - 0.5). For example, c=1.3 has pixel neighbors with discrete
            indices [0] and [1] (which are sampled from the underlying signal
            at continuous coordinates 0.5 and 1.5). But the original roi_align
            (aligned=False) does not subtract the 0.5 when computing
            neighboring pixel indices and therefore it uses pixels with a
            slightly incorrect alignment (relative to our pixel model) when
            performing bilinear interpolation.

            With `aligned=True`,
            we first appropriately scale the ROI and then shift it by -0.5
            prior to calling roi_align. This produces the correct neighbors;

            The difference does not make a difference to the model's
            performance if ROIAlign is used together with conv layers.
        """
        super(RoIAlign, self).__init__()
        self.out_size = _pair(out_size)
        self.spatial_scale = float(spatial_scale)
        self.aligned = aligned
        self.sample_num = int(sample_num)
        self.use_torchvision = use_torchvision
        assert not (use_torchvision and
                    aligned), 'Torchvision does not support aligned RoIAlgin'

    def forward(self, features, rois):
        """
        Args:
            features: NCHW images
            rois: Bx5 boxes. First column is the index into N. The other 4
            columns are xyxy.
        """
        assert rois.dim() == 2 and rois.size(1) == 5

        if self.use_torchvision:
            from torchvision.ops import roi_align as tv_roi_align
            return tv_roi_align(features, rois, self.out_size,
                                self.spatial_scale, self.sample_num)
        else:
            return roi_align(features, rois, self.out_size, self.spatial_scale,
                             self.sample_num, self.aligned)

    def __repr__(self):
        indent_str = '\n    '
        format_str = self.__class__.__name__
        format_str += f'({indent_str}out_size={self.out_size},'
        format_str += f'{indent_str}spatial_scale={self.spatial_scale},'
        format_str += f'{indent_str}sample_num={self.sample_num},'
        format_str += f'{indent_str}use_torchvision={self.use_torchvision},'
        format_str += f'{indent_str}aligned={self.aligned})'
        return format_str<|MERGE_RESOLUTION|>--- conflicted
+++ resolved
@@ -1,23 +1,12 @@
-<<<<<<< HEAD
 import torch.nn as nn
 import torch.onnx.symbolic_helper as sym_help
-=======
-from torch import nn
->>>>>>> c77ccbbf
 from torch.autograd import Function
 from torch.autograd.function import once_differentiable
 from torch.nn.modules.utils import _pair
 from torch.onnx.symbolic_opset9 import reshape
 from torch.onnx.symbolic_opset10 import _slice
 
-<<<<<<< HEAD
-try:
-    from . import roi_align_cuda
-except ImportError:
-    pass
-=======
 from . import roi_align_ext
->>>>>>> c77ccbbf
 
 
 class RoIAlignFunction(Function):
@@ -36,17 +25,6 @@
         ctx.sample_num = sample_num
         ctx.save_for_backward(rois)
         ctx.feature_size = features.size()
-<<<<<<< HEAD
-
-        batch_size, num_channels, data_height, data_width = features.size()
-        num_rois = rois.size(0)
-
-        output = features.new_zeros(num_rois, num_channels, out_h, out_w)
-        if features.is_cuda:
-            if rois.numel() > 0:
-                roi_align_cuda.forward(features, rois, out_h, out_w,
-                                       spatial_scale, sample_num, output)
-=======
         ctx.aligned = aligned
 
         if aligned:
@@ -61,7 +39,6 @@
             output = features.new_zeros(num_rois, num_channels, out_h, out_w)
             roi_align_ext.forward_v1(features, rois, out_h, out_w,
                                      spatial_scale, sample_num, output)
->>>>>>> c77ccbbf
         else:
             raise NotImplementedError
 
@@ -97,10 +74,9 @@
                                                    sample_num, aligned)
 
         return grad_input, grad_rois, None, None, None, None
-<<<<<<< HEAD
 
     @staticmethod
-    def symbolic(g, features, rois, out_size, spatial_scale, sample_num=0):
+    def symbolic(g, features, rois, out_size, spatial_scale, sample_num=0, aligned=True):
         batch_indices = reshape(
             g,
             g.op(
@@ -118,8 +94,6 @@
             output_width_i=out_w,
             sampling_ratio_i=sample_num,
             spatial_scale_f=spatial_scale)
-=======
->>>>>>> c77ccbbf
 
 
 roi_align = RoIAlignFunction.apply
