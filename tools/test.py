# Copyright (c) OpenMMLab. All rights reserved.
import argparse
import os
import os.path as osp
import time
import warnings

import mmcv
import torch
from mmcv import Config, DictAction
from mmcv.cnn import fuse_conv_bn
from mmcv.parallel import MMDataParallel, MMDistributedDataParallel

from mmdet.apis import get_fake_input, multi_gpu_test, single_gpu_test
from mmcv.runner import wrap_fp16_model
from mmdet.integration.nncf import (check_nncf_is_enabled,
                                    get_nncf_config_from_meta,
                                    is_checkpoint_nncf, wrap_nncf_model)
from mmcv.runner import (get_dist_info, init_dist, load_checkpoint,
                         wrap_fp16_model)

from mmdet.datasets import (build_dataloader, build_dataset,
                            replace_ImageToTensor)
from mmdet.models import build_detector
from mmdet.parallel import MMDataCPU
from mmdet.utils import ExtendedDictAction


def parse_args():
    parser = argparse.ArgumentParser(
        description='MMDet test (and eval) a model')
    parser.add_argument('config', help='test config file path')
    parser.add_argument('checkpoint', help='checkpoint file')
    parser.add_argument(
        '--work-dir',
        help='the directory to save the file containing evaluation metrics')
    parser.add_argument('--out', help='output result file in pickle format')
    parser.add_argument(
        '--fuse-conv-bn',
        action='store_true',
        help='Whether to fuse conv and bn, this will slightly increase'
             'the inference speed')
    parser.add_argument(
        '--format-only',
        action='store_true',
        help='Format the output results without perform evaluation. It is'
             'useful when you want to format the result to a specific format and '
             'submit it to the test server')
    parser.add_argument(
        '--eval',
        type=str,
        nargs='+',
        help='evaluation metrics, which depends on the dataset, e.g., "bbox",'
             ' "segm", "proposal", "f1" for COCO, and "mAP", "recall" for PASCAL VOC')
    parser.add_argument('--show', action='store_true', help='show results')
    parser.add_argument(
        '--show-dir', help='directory where painted images will be saved')
    parser.add_argument(
        '--show-score-thr',
        type=float,
        default=0.3,
        help='score threshold (default: 0.3)')
    parser.add_argument(
        '--gpu-collect',
        action='store_true',
        help='whether to use gpu to collect results.')
    parser.add_argument(
        '--tmpdir',
        help='tmp directory used for collecting results from multiple '
             'workers, available when gpu-collect is not specified')
    parser.add_argument(
        '--cfg-options',
        nargs='+',
        action=DictAction,
        help='override some settings in the used config, the key-value pair '
        'in xxx=yyy format will be merged into config file. If the value to '
        'be overwritten is a list, it should be like key="[a,b]" or key=a,b '
        'It also allows nested list/tuple values, e.g. key="[(a,b),(c,d)]" '
        'Note that the quotation marks are necessary and that no white space '
        'is allowed.')
    parser.add_argument(
        '--options',
        nargs='+',
        action=DictAction,
        help='custom options for evaluation, the key-value pair in xxx=yyy '
        'format will be kwargs for dataset.evaluate() function (deprecate), '
        'change to --eval-options instead.')
    parser.add_argument(
        '--eval-options',
        nargs='+',
        action=DictAction,
        help='custom options for evaluation, the key-value pair in xxx=yyy '
        'format will be kwargs for dataset.evaluate() function')
    parser.add_argument(
        '--launcher',
        choices=['none', 'pytorch', 'slurm', 'mpi'],
        default='none',
        help='job launcher')
    parser.add_argument('--local_rank', type=int, default=0)
    parser.add_argument(
        '--update_config', nargs='+', action=ExtendedDictAction,
        help='Update configuration file by parameters specified here.')
    args = parser.parse_args()
    if 'LOCAL_RANK' not in os.environ:
        os.environ['LOCAL_RANK'] = str(args.local_rank)

    if args.options and args.eval_options:
        raise ValueError(
            '--options and --eval-options cannot be both '
            'specified, --options is deprecated in favor of --eval-options')
    if args.options:
        warnings.warn('--options is deprecated in favor of --eval-options')
        args.eval_options = args.options
    return args


def main():
    args = parse_args()

    assert args.out or args.eval or args.format_only or args.show \
           or args.show_dir, \
        ('Please specify at least one operation (save/eval/format/show the '
         'results / save the results) with the argument "--out", "--eval"'
         ', "--format-only", "--show" or "--show-dir"')

    if args.eval and args.format_only:
        raise ValueError('--eval and --format_only cannot be both specified')

    if args.out is not None and not args.out.endswith(('.pkl', '.pickle')):
        raise ValueError('The output file must be a pkl file.')

    cfg = Config.fromfile(args.config)
    if args.update_config is not None:
        cfg.merge_from_dict(args.update_config)
    if args.cfg_options is not None:
        cfg.merge_from_dict(args.cfg_options)
    # import modules from string list.
    if cfg.get('custom_imports', None):
        from mmcv.utils import import_modules_from_strings
        import_modules_from_strings(**cfg['custom_imports'])
    # set cudnn_benchmark
    if cfg.get('cudnn_benchmark', False):
        torch.backends.cudnn.benchmark = True

    cfg.model.pretrained = None
    if cfg.model.get('neck'):
        if isinstance(cfg.model.neck, list):
            for neck_cfg in cfg.model.neck:
                if neck_cfg.get('rfp_backbone'):
                    if neck_cfg.rfp_backbone.get('pretrained'):
                        neck_cfg.rfp_backbone.pretrained = None
        elif cfg.model.neck.get('rfp_backbone'):
            if cfg.model.neck.rfp_backbone.get('pretrained'):
                cfg.model.neck.rfp_backbone.pretrained = None

    # in case the test dataset is concatenated
    samples_per_gpu = 1
    if isinstance(cfg.data.test, dict):
        cfg.data.test.test_mode = True
        samples_per_gpu = cfg.data.test.pop('samples_per_gpu', 1)
        if samples_per_gpu > 1:
            # Replace 'ImageToTensor' to 'DefaultFormatBundle'
            cfg.data.test.pipeline = replace_ImageToTensor(
                cfg.data.test.pipeline)
    elif isinstance(cfg.data.test, list):
        for ds_cfg in cfg.data.test:
            ds_cfg.test_mode = True
        samples_per_gpu = max(
            [ds_cfg.pop('samples_per_gpu', 1) for ds_cfg in cfg.data.test])
        if samples_per_gpu > 1:
            for ds_cfg in cfg.data.test:
                ds_cfg.pipeline = replace_ImageToTensor(ds_cfg.pipeline)

    # init distributed env first, since logger depends on the dist info.
    if args.launcher == 'none':
        distributed = False
    else:
        distributed = True
        init_dist(args.launcher, **cfg.dist_params)

    rank, _ = get_dist_info()
    # allows not to create
    if args.work_dir is not None and rank == 0:
        mmcv.mkdir_or_exist(osp.abspath(args.work_dir))
        timestamp = time.strftime('%Y%m%d_%H%M%S', time.localtime())
        json_file = osp.join(args.work_dir, f'eval_{timestamp}.json')

    # build the dataloader
    dataset = build_dataset(cfg.data.test)
    data_loader = build_dataloader(
        dataset,
        samples_per_gpu=samples_per_gpu,
        workers_per_gpu=cfg.data.workers_per_gpu,
        dist=distributed,
        shuffle=False)

    # build the model and load checkpoint
    model = build_detector(cfg.model, train_cfg=None, test_cfg=cfg.get('test_cfg'))

    # nncf model wrapper
    if is_checkpoint_nncf(args.checkpoint) and not cfg.get('nncf_config'):
        # reading NNCF config from checkpoint
        nncf_part = get_nncf_config_from_meta(args.checkpoint)
        for k, v in nncf_part.items():
            cfg[k] = v

    if cfg.get('nncf_config'):
        check_nncf_is_enabled()
        if not is_checkpoint_nncf(args.checkpoint):
            raise RuntimeError('Trying to make testing with NNCF compression a model snapshot that was NOT trained with NNCF')
        cfg.load_from = args.checkpoint
        cfg.resume_from = None
        if torch.cuda.is_available():
            model = model.cuda()
        _, model = wrap_nncf_model(model, cfg, None, get_fake_input)
        checkpoint = torch.load(args.checkpoint, map_location=None)
    else:
        fp16_cfg = cfg.get('fp16', None)
        if fp16_cfg is not None:
            wrap_fp16_model(model)
        checkpoint = load_checkpoint(model, args.checkpoint, map_location='cpu')
        if args.fuse_conv_bn:  # TODO: FIXME: should it be inside this 'else' branch???
            from tools.fuse_conv_bn import fuse_module
            model = fuse_module(model)

    # old versions did not save class info in checkpoints, this walkaround is
    # for backward compatibility
    if 'CLASSES' in checkpoint.get('meta', {}):
        model.CLASSES = checkpoint['meta']['CLASSES']
    else:
        model.CLASSES = dataset.CLASSES

    if torch.cuda.is_available():
        if not distributed:
            model = MMDataParallel(model, device_ids=[0])
            outputs = single_gpu_test(model, data_loader, args.show, args.show_dir,
                                      args.show_score_thr)
        else:
            model = MMDistributedDataParallel(
                model.cuda(),
                device_ids=[torch.cuda.current_device()],
                broadcast_buffers=False)
            outputs = multi_gpu_test(model, data_loader, args.tmpdir,
                                     args.gpu_collect)
    else:
        model = MMDataCPU(model)
        outputs = single_gpu_test(model, data_loader, args.show, args.show_dir,
                                  args.show_score_thr)

    rank, _ = get_dist_info()
    if rank == 0:
        if args.out:
            print(f'\nwriting results to {args.out}')
            mmcv.dump(outputs, args.out)
        kwargs = cfg.get('evaluation', {})
        kwargs.pop('interval', None)
        kwargs.pop('gpu_collect', None)
        kwargs.update({} if args.options is None else args.options)
        kwargs['metric'] = args.eval
        if args.format_only:
            dataset.format_results(outputs, **kwargs)
        if args.eval:
            eval_kwargs = cfg.get('evaluation', {}).copy()
            # hard-code way to remove EvalHook args
            for key in [
                    'interval', 'tmpdir', 'start', 'gpu_collect', 'save_best',
                    'rule'
            ]:
                eval_kwargs.pop(key, None)
<<<<<<< HEAD
            print(dataset.evaluate(outputs, **eval_kwargs))
=======
            eval_kwargs.update(dict(metric=args.eval, **kwargs))
            metric = dataset.evaluate(outputs, **eval_kwargs)
            print(metric)
            metric_dict = dict(config=args.config, metric=metric)
            if args.work_dir is not None and rank == 0:
                mmcv.dump(metric_dict, json_file)
>>>>>>> 5ef56c17


if __name__ == '__main__':
    main()<|MERGE_RESOLUTION|>--- conflicted
+++ resolved
@@ -10,20 +10,13 @@
 from mmcv import Config, DictAction
 from mmcv.cnn import fuse_conv_bn
 from mmcv.parallel import MMDataParallel, MMDistributedDataParallel
-
-from mmdet.apis import get_fake_input, multi_gpu_test, single_gpu_test
-from mmcv.runner import wrap_fp16_model
-from mmdet.integration.nncf import (check_nncf_is_enabled,
-                                    get_nncf_config_from_meta,
-                                    is_checkpoint_nncf, wrap_nncf_model)
 from mmcv.runner import (get_dist_info, init_dist, load_checkpoint,
                          wrap_fp16_model)
 
+from mmdet.apis import multi_gpu_test, single_gpu_test
 from mmdet.datasets import (build_dataloader, build_dataset,
                             replace_ImageToTensor)
 from mmdet.models import build_detector
-from mmdet.parallel import MMDataCPU
-from mmdet.utils import ExtendedDictAction
 
 
 def parse_args():
@@ -39,19 +32,19 @@
         '--fuse-conv-bn',
         action='store_true',
         help='Whether to fuse conv and bn, this will slightly increase'
-             'the inference speed')
+        'the inference speed')
     parser.add_argument(
         '--format-only',
         action='store_true',
         help='Format the output results without perform evaluation. It is'
-             'useful when you want to format the result to a specific format and '
-             'submit it to the test server')
+        'useful when you want to format the result to a specific format and '
+        'submit it to the test server')
     parser.add_argument(
         '--eval',
         type=str,
         nargs='+',
         help='evaluation metrics, which depends on the dataset, e.g., "bbox",'
-             ' "segm", "proposal", "f1" for COCO, and "mAP", "recall" for PASCAL VOC')
+        ' "segm", "proposal" for COCO, and "mAP", "recall" for PASCAL VOC')
     parser.add_argument('--show', action='store_true', help='show results')
     parser.add_argument(
         '--show-dir', help='directory where painted images will be saved')
@@ -67,7 +60,7 @@
     parser.add_argument(
         '--tmpdir',
         help='tmp directory used for collecting results from multiple '
-             'workers, available when gpu-collect is not specified')
+        'workers, available when gpu-collect is not specified')
     parser.add_argument(
         '--cfg-options',
         nargs='+',
@@ -97,9 +90,6 @@
         default='none',
         help='job launcher')
     parser.add_argument('--local_rank', type=int, default=0)
-    parser.add_argument(
-        '--update_config', nargs='+', action=ExtendedDictAction,
-        help='Update configuration file by parameters specified here.')
     args = parser.parse_args()
     if 'LOCAL_RANK' not in os.environ:
         os.environ['LOCAL_RANK'] = str(args.local_rank)
@@ -118,7 +108,7 @@
     args = parse_args()
 
     assert args.out or args.eval or args.format_only or args.show \
-           or args.show_dir, \
+        or args.show_dir, \
         ('Please specify at least one operation (save/eval/format/show the '
          'results / save the results) with the argument "--out", "--eval"'
          ', "--format-only", "--show" or "--show-dir"')
@@ -130,8 +120,6 @@
         raise ValueError('The output file must be a pkl file.')
 
     cfg = Config.fromfile(args.config)
-    if args.update_config is not None:
-        cfg.merge_from_dict(args.update_config)
     if args.cfg_options is not None:
         cfg.merge_from_dict(args.cfg_options)
     # import modules from string list.
@@ -195,34 +183,14 @@
         shuffle=False)
 
     # build the model and load checkpoint
-    model = build_detector(cfg.model, train_cfg=None, test_cfg=cfg.get('test_cfg'))
-
-    # nncf model wrapper
-    if is_checkpoint_nncf(args.checkpoint) and not cfg.get('nncf_config'):
-        # reading NNCF config from checkpoint
-        nncf_part = get_nncf_config_from_meta(args.checkpoint)
-        for k, v in nncf_part.items():
-            cfg[k] = v
-
-    if cfg.get('nncf_config'):
-        check_nncf_is_enabled()
-        if not is_checkpoint_nncf(args.checkpoint):
-            raise RuntimeError('Trying to make testing with NNCF compression a model snapshot that was NOT trained with NNCF')
-        cfg.load_from = args.checkpoint
-        cfg.resume_from = None
-        if torch.cuda.is_available():
-            model = model.cuda()
-        _, model = wrap_nncf_model(model, cfg, None, get_fake_input)
-        checkpoint = torch.load(args.checkpoint, map_location=None)
-    else:
-        fp16_cfg = cfg.get('fp16', None)
-        if fp16_cfg is not None:
-            wrap_fp16_model(model)
-        checkpoint = load_checkpoint(model, args.checkpoint, map_location='cpu')
-        if args.fuse_conv_bn:  # TODO: FIXME: should it be inside this 'else' branch???
-            from tools.fuse_conv_bn import fuse_module
-            model = fuse_module(model)
-
+    cfg.model.train_cfg = None
+    model = build_detector(cfg.model, test_cfg=cfg.get('test_cfg'))
+    fp16_cfg = cfg.get('fp16', None)
+    if fp16_cfg is not None:
+        wrap_fp16_model(model)
+    checkpoint = load_checkpoint(model, args.checkpoint, map_location='cpu')
+    if args.fuse_conv_bn:
+        model = fuse_conv_bn(model)
     # old versions did not save class info in checkpoints, this walkaround is
     # for backward compatibility
     if 'CLASSES' in checkpoint.get('meta', {}):
@@ -230,33 +198,24 @@
     else:
         model.CLASSES = dataset.CLASSES
 
-    if torch.cuda.is_available():
-        if not distributed:
-            model = MMDataParallel(model, device_ids=[0])
-            outputs = single_gpu_test(model, data_loader, args.show, args.show_dir,
-                                      args.show_score_thr)
-        else:
-            model = MMDistributedDataParallel(
-                model.cuda(),
-                device_ids=[torch.cuda.current_device()],
-                broadcast_buffers=False)
-            outputs = multi_gpu_test(model, data_loader, args.tmpdir,
-                                     args.gpu_collect)
-    else:
-        model = MMDataCPU(model)
+    if not distributed:
+        model = MMDataParallel(model, device_ids=[0])
         outputs = single_gpu_test(model, data_loader, args.show, args.show_dir,
                                   args.show_score_thr)
+    else:
+        model = MMDistributedDataParallel(
+            model.cuda(),
+            device_ids=[torch.cuda.current_device()],
+            broadcast_buffers=False)
+        outputs = multi_gpu_test(model, data_loader, args.tmpdir,
+                                 args.gpu_collect)
 
     rank, _ = get_dist_info()
     if rank == 0:
         if args.out:
             print(f'\nwriting results to {args.out}')
             mmcv.dump(outputs, args.out)
-        kwargs = cfg.get('evaluation', {})
-        kwargs.pop('interval', None)
-        kwargs.pop('gpu_collect', None)
-        kwargs.update({} if args.options is None else args.options)
-        kwargs['metric'] = args.eval
+        kwargs = {} if args.eval_options is None else args.eval_options
         if args.format_only:
             dataset.format_results(outputs, **kwargs)
         if args.eval:
@@ -267,16 +226,12 @@
                     'rule'
             ]:
                 eval_kwargs.pop(key, None)
-<<<<<<< HEAD
-            print(dataset.evaluate(outputs, **eval_kwargs))
-=======
             eval_kwargs.update(dict(metric=args.eval, **kwargs))
             metric = dataset.evaluate(outputs, **eval_kwargs)
             print(metric)
             metric_dict = dict(config=args.config, metric=metric)
             if args.work_dir is not None and rank == 0:
                 mmcv.dump(metric_dict, json_file)
->>>>>>> 5ef56c17
 
 
 if __name__ == '__main__':
